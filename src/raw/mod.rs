--- conflicted
+++ resolved
@@ -1,11 +1,6 @@
 use crate::alloc::alloc::{handle_alloc_error, Layout};
 use crate::scopeguard::guard;
-<<<<<<< HEAD
-use crate::CollectionAllocErr;
-=======
 use crate::TryReserveError;
-use core::alloc::Layout;
->>>>>>> 18ea4fe9
 use core::hint;
 use core::iter::FusedIterator;
 use core::marker::PhantomData;
@@ -37,7 +32,7 @@
 }
 
 mod alloc;
-pub use self::alloc::{AllocRef, Global};
+pub use self::alloc::{AllocInit, AllocRef, Global};
 
 mod bitmask;
 
@@ -80,30 +75,18 @@
 impl Fallibility {
     /// Error to return on capacity overflow.
     #[cfg_attr(feature = "inline-more", inline)]
-<<<<<<< HEAD
-    fn capacity_overflow(self) -> CollectionAllocErr {
-        match self {
-            Fallibility::Fallible => CollectionAllocErr::CapacityOverflow,
-=======
     fn capacity_overflow(self) -> TryReserveError {
         match self {
             Fallibility::Fallible => TryReserveError::CapacityOverflow,
->>>>>>> 18ea4fe9
             Fallibility::Infallible => panic!("Hash table capacity overflow"),
         }
     }
 
     /// Error to return on allocation error.
     #[cfg_attr(feature = "inline-more", inline)]
-<<<<<<< HEAD
-    fn alloc_err(self, layout: Layout) -> CollectionAllocErr {
-        match self {
-            Fallibility::Fallible => CollectionAllocErr::AllocErr { layout },
-=======
     fn alloc_err(self, layout: Layout) -> TryReserveError {
         match self {
             Fallibility::Fallible => TryReserveError::AllocError { layout },
->>>>>>> 18ea4fe9
             Fallibility::Infallible => handle_alloc_error(layout),
         }
     }
@@ -425,26 +408,17 @@
         fallability: Fallibility,
     ) -> Result<Self, TryReserveError> {
         debug_assert!(buckets.is_power_of_two());
-<<<<<<< HEAD
-        let (layout, data_offset) =
-            calculate_layout::<T>(buckets).ok_or_else(|| fallability.capacity_overflow())?;
-        let ctrl = alloc
-            .alloc(layout)
-            .map_err(|_| fallability.alloc_err(layout))?;
-        let data = NonNull::new_unchecked(ctrl.as_ptr().add(data_offset) as *mut T);
-=======
 
         // Avoid `Option::ok_or_else` because it bloats LLVM IR.
         let (layout, ctrl_offset) = match calculate_layout::<T>(buckets) {
             Some(lco) => lco,
-            None => return Err(fallability.capacity_overflow())
+            None => return Err(fallability.capacity_overflow()),
         };
-        let ptr = match NonNull::new(alloc(layout)) {
-            Some(ptr) => ptr,
-            None => return Err(fallability.alloc_err(layout)),
+        let ptr = match alloc.alloc(layout, AllocInit::Uninitialized) {
+            Ok(block) => block.ptr,
+            Err(_) => return Err(fallability.alloc_err(layout)),
         };
         let ctrl = NonNull::new_unchecked(ptr.as_ptr().add(ctrl_offset));
->>>>>>> 18ea4fe9
         Ok(Self {
             ctrl,
             bucket_mask: buckets - 1,
@@ -457,12 +431,8 @@
 
     /// Attempts to allocate a new hash table with at least enough capacity
     /// for inserting the given number of elements without reallocating.
-<<<<<<< HEAD
-    fn try_with_capacity(
+    fn fallible_with_capacity(
         alloc: A,
-=======
-    fn fallible_with_capacity(
->>>>>>> 18ea4fe9
         capacity: usize,
         fallability: Fallibility,
     ) -> Result<Self, TryReserveError> {
@@ -470,18 +440,12 @@
             Ok(Self::new(alloc))
         } else {
             unsafe {
-<<<<<<< HEAD
-                let buckets =
-                    capacity_to_buckets(capacity).ok_or_else(|| fallability.capacity_overflow())?;
-                let result = Self::new_uninitialized(alloc, buckets, fallability)?;
-=======
                 // Avoid `Option::ok_or_else` because it bloats LLVM IR.
                 let buckets = match capacity_to_buckets(capacity) {
                     Some(buckets) => buckets,
                     None => return Err(fallability.capacity_overflow()),
                 };
-                let result = Self::new_uninitialized(buckets, fallability)?;
->>>>>>> 18ea4fe9
+                let result = Self::new_uninitialized(alloc, buckets, fallability)?;
                 result.ctrl(0).write_bytes(EMPTY, result.num_ctrl_bytes());
 
                 Ok(result)
@@ -492,41 +456,32 @@
     /// Attempts to allocate a new hash table with at least enough capacity
     /// for inserting the given number of elements without reallocating.
     #[cfg(feature = "raw")]
-    pub fn try_with_capacity(capacity: usize) -> Result<Self, TryReserveError> {
-        Self::fallible_with_capacity(capacity, Fallibility::Fallible)
+    pub fn try_with_capacity(alloc: A, capacity: usize) -> Result<Self, TryReserveError> {
+        Self::fallible_with_capacity(alloc, capacity, Fallibility::Fallible)
     }
 
     /// Allocates a new hash table with at least enough capacity for inserting
     /// the given number of elements without reallocating.
-<<<<<<< HEAD
     pub fn with_capacity(alloc: A, capacity: usize) -> Self {
-        Self::try_with_capacity(alloc, capacity, Fallibility::Infallible)
-            .unwrap_or_else(|_| unsafe { hint::unreachable_unchecked() })
-=======
-    pub fn with_capacity(capacity: usize) -> Self {
         // Avoid `Result::unwrap_or_else` because it bloats LLVM IR.
-        match Self::fallible_with_capacity(capacity, Fallibility::Infallible) {
+        match Self::fallible_with_capacity(alloc, capacity, Fallibility::Infallible) {
             Ok(capacity) => capacity,
             Err(_) => unsafe { hint::unreachable_unchecked() },
         }
->>>>>>> 18ea4fe9
     }
 
     /// Deallocates the table without dropping any entries.
     #[cfg_attr(feature = "inline-more", inline)]
     unsafe fn free_buckets(&mut self) {
-<<<<<<< HEAD
-        let (layout, _) =
-            calculate_layout::<T>(self.buckets()).unwrap_or_else(|| hint::unreachable_unchecked());
-        self.alloc
-            .dealloc(NonNull::new_unchecked(self.ctrl.as_ptr()), layout);
-=======
         // Avoid `Option::unwrap_or_else` because it bloats LLVM IR.
         let (layout, ctrl_offset) = match calculate_layout::<T>(self.buckets()) {
             Some(lco) => lco,
             None => hint::unreachable_unchecked(),
         };
-        dealloc(self.ctrl.as_ptr().sub(ctrl_offset), layout);
+        self.alloc.dealloc(
+            NonNull::new_unchecked(self.ctrl.as_ptr().sub(ctrl_offset)),
+            layout,
+        );
     }
 
     /// Returns pointer to one past last element of data table.
@@ -540,7 +495,6 @@
     #[cfg(feature = "nightly")]
     pub unsafe fn data_start(&self) -> *mut T {
         self.data_end().as_ptr().wrapping_sub(self.buckets())
->>>>>>> 18ea4fe9
     }
 
     /// Returns the index of a bucket from a `Bucket`.
@@ -745,7 +699,10 @@
                 *self = Self::with_capacity(self.alloc.clone(), min_size)
             } else {
                 // Avoid `Result::unwrap_or_else` because it bloats LLVM IR.
-                if self.resize(min_size, hasher, Fallibility::Infallible).is_err() {
+                if self
+                    .resize(min_size, hasher, Fallibility::Infallible)
+                    .is_err()
+                {
                     unsafe { hint::unreachable_unchecked() }
                 }
             }
@@ -758,7 +715,10 @@
     pub fn reserve(&mut self, additional: usize, hasher: impl Fn(&T) -> u64) {
         if additional > self.growth_left {
             // Avoid `Result::unwrap_or_else` because it bloats LLVM IR.
-            if self.reserve_rehash(additional, hasher, Fallibility::Infallible).is_err() {
+            if self
+                .reserve_rehash(additional, hasher, Fallibility::Infallible)
+                .is_err()
+            {
                 unsafe { hint::unreachable_unchecked() }
             }
         }
@@ -921,11 +881,8 @@
             debug_assert!(self.items <= capacity);
 
             // Allocate and initialize the new table.
-<<<<<<< HEAD
-            let mut new_table = Self::try_with_capacity(self.alloc.clone(), capacity, fallability)?;
-=======
-            let mut new_table = Self::fallible_with_capacity(capacity, fallability)?;
->>>>>>> 18ea4fe9
+            let mut new_table =
+                Self::fallible_with_capacity(self.alloc.clone(), capacity, fallability)?;
             new_table.growth_left -= self.items;
             new_table.items = self.items;
 
@@ -1084,7 +1041,7 @@
     /// `RawIterHash`. Because we cannot make the `next` method unsafe on the
     /// `RawIterHash` struct, we have to make the `iter_hash` method unsafe.
     #[cfg_attr(feature = "inline-more", inline)]
-    pub unsafe fn iter_hash(&self, hash: u64) -> RawIterHash<'_, T> {
+    pub unsafe fn iter_hash(&self, hash: u64) -> RawIterHash<'_, T, A> {
         RawIterHash::new(self, hash)
     }
 
@@ -1095,13 +1052,7 @@
     /// Because we cannot make the `next` method unsafe on the `RawDrain`,
     /// we have to make the `drain` method unsafe.
     #[cfg_attr(feature = "inline-more", inline)]
-<<<<<<< HEAD
     pub unsafe fn drain(&mut self) -> RawDrain<'_, T, A> {
-        RawDrain {
-            iter: self.iter(),
-            table: ManuallyDrop::new(mem::replace(self, Self::new(self.alloc.clone()))),
-=======
-    pub unsafe fn drain(&mut self) -> RawDrain<'_, T> {
         let iter = self.iter();
         self.drain_iter_from(iter)
     }
@@ -1116,12 +1067,11 @@
     /// Iteration starts at the provided iterator's current location.
     /// You must ensure that the iterator covers all items that remain in the table.
     #[cfg_attr(feature = "inline-more", inline)]
-    pub unsafe fn drain_iter_from(&mut self, iter: RawIter<T>) -> RawDrain<'_, T> {
+    pub unsafe fn drain_iter_from(&mut self, iter: RawIter<T>) -> RawDrain<'_, T, A> {
         debug_assert_eq!(iter.len(), self.len());
         RawDrain {
             iter,
-            table: ManuallyDrop::new(mem::replace(self, Self::new())),
->>>>>>> 18ea4fe9
+            table: ManuallyDrop::new(mem::replace(self, Self::new(self.alloc.clone()))),
             orig_table: NonNull::from(self),
             marker: PhantomData,
         }
@@ -1135,14 +1085,16 @@
     ///
     /// Iteration starts at the provided iterator's current location.
     /// You must ensure that the iterator covers all items that remain in the table.
-    pub unsafe fn into_iter_from(self, iter: RawIter<T>) -> RawIntoIter<T> {
+    pub unsafe fn into_iter_from(self, iter: RawIter<T>) -> RawIntoIter<T, A> {
         debug_assert_eq!(iter.len(), self.len());
 
+        let allocator = self.alloc.clone();
         let alloc = self.into_alloc();
         RawIntoIter {
             iter,
             alloc,
             marker: PhantomData,
+            allocator,
         }
     }
 
@@ -1178,20 +1130,15 @@
         } else {
             unsafe {
                 let mut new_table = ManuallyDrop::new(
-<<<<<<< HEAD
-                    Self::new_uninitialized(
+                    // Avoid `Result::ok_or_else` because it bloats LLVM IR.
+                    match Self::new_uninitialized(
                         self.alloc.clone(),
                         self.buckets(),
                         Fallibility::Infallible,
-                    )
-                    .unwrap_or_else(|_| hint::unreachable_unchecked()),
-=======
-                    // Avoid `Result::ok_or_else` because it bloats LLVM IR.
-                    match Self::new_uninitialized(self.buckets(), Fallibility::Infallible) {
+                    ) {
                         Ok(table) => table,
                         Err(_) => hint::unreachable_unchecked(),
-                    }
->>>>>>> 18ea4fe9
+                    },
                 );
 
                 new_table.clone_from_spec(self, |new_table| {
@@ -1207,7 +1154,7 @@
 
     fn clone_from(&mut self, source: &Self) {
         if source.is_empty_singleton() {
-            *self = Self::new();
+            *self = Self::new(self.alloc.clone());
         } else {
             unsafe {
                 // First, drop all our elements without clearing the control bytes.
@@ -1225,10 +1172,14 @@
                     }
                     (self as *mut Self).write(
                         // Avoid `Result::unwrap_or_else` because it bloats LLVM IR.
-                        match Self::new_uninitialized(source.buckets(), Fallibility::Infallible) {
+                        match Self::new_uninitialized(
+                            self.alloc.clone(),
+                            source.buckets(),
+                            Fallibility::Infallible,
+                        ) {
                             Ok(table) => table,
                             Err(_) => hint::unreachable_unchecked(),
-                        }
+                        },
                     );
                 }
 
@@ -1245,7 +1196,7 @@
 trait RawTableClone {
     unsafe fn clone_from_spec(&mut self, source: &Self, on_panic: impl FnMut(&mut Self));
 }
-impl<T: Clone> RawTableClone for RawTable<T> {
+impl<T: Clone, A: AllocRef + Clone> RawTableClone for RawTable<T, A> {
     #[cfg_attr(feature = "inline-more", inline)]
     default_fn! {
         unsafe fn clone_from_spec(&mut self, source: &Self, on_panic: impl FnMut(&mut Self)) {
@@ -1254,7 +1205,7 @@
     }
 }
 #[cfg(feature = "nightly")]
-impl<T: Copy> RawTableClone for RawTable<T> {
+impl<T: Copy, A: AllocRef + Clone> RawTableClone for RawTable<T, A> {
     #[cfg_attr(feature = "inline-more", inline)]
     unsafe fn clone_from_spec(&mut self, source: &Self, _on_panic: impl FnMut(&mut Self)) {
         source
@@ -1269,7 +1220,7 @@
     }
 }
 
-impl<T: Clone> RawTable<T> {
+impl<T: Clone, A: AllocRef + Clone> RawTable<T, A> {
     /// Common code for clone and clone_from. Assumes `self.buckets() == source.buckets()`.
     #[cfg_attr(feature = "inline-more", inline)]
     unsafe fn clone_from_impl(&mut self, source: &Self, mut on_panic: impl FnMut(&mut Self)) {
@@ -1398,19 +1349,8 @@
     #[cfg_attr(feature = "inline-more", inline)]
     fn into_iter(self) -> RawIntoIter<T, A> {
         unsafe {
-            let allocator = self.alloc.clone();
             let iter = self.iter();
-<<<<<<< HEAD
-            let alloc = self.into_alloc();
-            RawIntoIter {
-                iter,
-                alloc,
-                marker: PhantomData,
-                allocator,
-            }
-=======
             self.into_iter_from(iter)
->>>>>>> 18ea4fe9
         }
     }
 }
@@ -1868,18 +1808,14 @@
     }
 }
 
-<<<<<<< HEAD
 impl<T, A: AllocRef + Clone> ExactSizeIterator for RawDrain<'_, T, A> {}
 impl<T, A: AllocRef + Clone> FusedIterator for RawDrain<'_, T, A> {}
-=======
-impl<T> ExactSizeIterator for RawDrain<'_, T> {}
-impl<T> FusedIterator for RawDrain<'_, T> {}
 
 /// Iterator over occupied buckets that could match a given hash.
 ///
 /// In rare cases, the iterator may return a bucket with a different hash.
-pub struct RawIterHash<'a, T> {
-    table: &'a RawTable<T>,
+pub struct RawIterHash<'a, T, A: AllocRef + Clone> {
+    table: &'a RawTable<T, A>,
 
     // The top 7 bits of the hash.
     h2_hash: u8,
@@ -1895,8 +1831,8 @@
     bitmask: BitMaskIter,
 }
 
-impl<'a, T> RawIterHash<'a, T> {
-    fn new(table: &'a RawTable<T>, hash: u64) -> Self {
+impl<'a, T, A: AllocRef + Clone> RawIterHash<'a, T, A> {
+    fn new(table: &'a RawTable<T, A>, hash: u64) -> Self {
         unsafe {
             let h2_hash = h2(hash);
             let mut probe_seq = table.probe_seq(hash);
@@ -1916,7 +1852,7 @@
     }
 }
 
-impl<'a, T> Iterator for RawIterHash<'a, T> {
+impl<'a, T, A: AllocRef + Clone> Iterator for RawIterHash<'a, T, A> {
     type Item = Bucket<T>;
 
     fn next(&mut self) -> Option<Bucket<T>> {
@@ -1936,5 +1872,4 @@
             }
         }
     }
-}
->>>>>>> 18ea4fe9
+}