use crate::raw::{Bucket, RawDrain, RawIntoIter, RawIter, RawTable};
use crate::TryReserveError;
use core::borrow::Borrow;
use core::fmt::{self, Debug};
use core::hash::{BuildHasher, Hash, Hasher};
use core::iter::{FromIterator, FusedIterator};
use core::marker::PhantomData;
use core::mem;
use core::ops::Index;

/// Default hasher for `HashMap`.
#[cfg(feature = "ahash")]
pub type DefaultHashBuilder = ahash::RandomState;

/// Dummy default hasher for `HashMap`.
#[cfg(not(feature = "ahash"))]
pub enum DefaultHashBuilder {}

/// A hash map implemented with quadratic probing and SIMD lookup.
///
/// The default hashing algorithm is currently [`AHash`], though this is
/// subject to change at any point in the future. This hash function is very
/// fast for all types of keys, but this algorithm will typically *not* protect
/// against attacks such as HashDoS.
///
/// The hashing algorithm can be replaced on a per-`HashMap` basis using the
/// [`default`], [`with_hasher`], and [`with_capacity_and_hasher`] methods. Many
/// alternative algorithms are available on crates.io, such as the [`fnv`] crate.
///
/// It is required that the keys implement the [`Eq`] and [`Hash`] traits, although
/// this can frequently be achieved by using `#[derive(PartialEq, Eq, Hash)]`.
/// If you implement these yourself, it is important that the following
/// property holds:
///
/// ```text
/// k1 == k2 -> hash(k1) == hash(k2)
/// ```
///
/// In other words, if two keys are equal, their hashes must be equal.
///
/// It is a logic error for a key to be modified in such a way that the key's
/// hash, as determined by the [`Hash`] trait, or its equality, as determined by
/// the [`Eq`] trait, changes while it is in the map. This is normally only
/// possible through [`Cell`], [`RefCell`], global state, I/O, or unsafe code.
///
/// It is also a logic error for the [`Hash`] implementation of a key to panic.
/// This is generally only possible if the trait is implemented manually. If a
/// panic does occur then the contents of the `HashMap` may become corrupted and
/// some items may be dropped from the table.
///
/// # Examples
///
/// ```
/// use hashbrown::HashMap;
///
/// // Type inference lets us omit an explicit type signature (which
/// // would be `HashMap<String, String>` in this example).
/// let mut book_reviews = HashMap::new();
///
/// // Review some books.
/// book_reviews.insert(
///     "Adventures of Huckleberry Finn".to_string(),
///     "My favorite book.".to_string(),
/// );
/// book_reviews.insert(
///     "Grimms' Fairy Tales".to_string(),
///     "Masterpiece.".to_string(),
/// );
/// book_reviews.insert(
///     "Pride and Prejudice".to_string(),
///     "Very enjoyable.".to_string(),
/// );
/// book_reviews.insert(
///     "The Adventures of Sherlock Holmes".to_string(),
///     "Eye lyked it alot.".to_string(),
/// );
///
/// // Check for a specific one.
/// // When collections store owned values (String), they can still be
/// // queried using references (&str).
/// if !book_reviews.contains_key("Les Misérables") {
///     println!("We've got {} reviews, but Les Misérables ain't one.",
///              book_reviews.len());
/// }
///
/// // oops, this review has a lot of spelling mistakes, let's delete it.
/// book_reviews.remove("The Adventures of Sherlock Holmes");
///
/// // Look up the values associated with some keys.
/// let to_find = ["Pride and Prejudice", "Alice's Adventure in Wonderland"];
/// for &book in &to_find {
///     match book_reviews.get(book) {
///         Some(review) => println!("{}: {}", book, review),
///         None => println!("{} is unreviewed.", book)
///     }
/// }
///
/// // Look up the value for a key (will panic if the key is not found).
/// println!("Review for Jane: {}", book_reviews["Pride and Prejudice"]);
///
/// // Iterate over everything.
/// for (book, review) in &book_reviews {
///     println!("{}: \"{}\"", book, review);
/// }
/// ```
///
/// `HashMap` also implements an [`Entry API`](#method.entry), which allows
/// for more complex methods of getting, setting, updating and removing keys and
/// their values:
///
/// ```
/// use hashbrown::HashMap;
///
/// // type inference lets us omit an explicit type signature (which
/// // would be `HashMap<&str, u8>` in this example).
/// let mut player_stats = HashMap::new();
///
/// fn random_stat_buff() -> u8 {
///     // could actually return some random value here - let's just return
///     // some fixed value for now
///     42
/// }
///
/// // insert a key only if it doesn't already exist
/// player_stats.entry("health").or_insert(100);
///
/// // insert a key using a function that provides a new value only if it
/// // doesn't already exist
/// player_stats.entry("defence").or_insert_with(random_stat_buff);
///
/// // update a key, guarding against the key possibly not being set
/// let stat = player_stats.entry("attack").or_insert(100);
/// *stat += random_stat_buff();
/// ```
///
/// The easiest way to use `HashMap` with a custom key type is to derive [`Eq`] and [`Hash`].
/// We must also derive [`PartialEq`].
///
/// [`Eq`]: https://doc.rust-lang.org/std/cmp/trait.Eq.html
/// [`Hash`]: https://doc.rust-lang.org/std/hash/trait.Hash.html
/// [`PartialEq`]: https://doc.rust-lang.org/std/cmp/trait.PartialEq.html
/// [`RefCell`]: https://doc.rust-lang.org/std/cell/struct.RefCell.html
/// [`Cell`]: https://doc.rust-lang.org/std/cell/struct.Cell.html
/// [`default`]: #method.default
/// [`with_hasher`]: #method.with_hasher
/// [`with_capacity_and_hasher`]: #method.with_capacity_and_hasher
/// [`fnv`]: https://crates.io/crates/fnv
/// [`AHash`]: https://crates.io/crates/ahash
///
/// ```
/// use hashbrown::HashMap;
///
/// #[derive(Hash, Eq, PartialEq, Debug)]
/// struct Viking {
///     name: String,
///     country: String,
/// }
///
/// impl Viking {
///     /// Creates a new Viking.
///     fn new(name: &str, country: &str) -> Viking {
///         Viking { name: name.to_string(), country: country.to_string() }
///     }
/// }
///
/// // Use a HashMap to store the vikings' health points.
/// let mut vikings = HashMap::new();
///
/// vikings.insert(Viking::new("Einar", "Norway"), 25);
/// vikings.insert(Viking::new("Olaf", "Denmark"), 24);
/// vikings.insert(Viking::new("Harald", "Iceland"), 12);
///
/// // Use derived implementation to print the status of the vikings.
/// for (viking, health) in &vikings {
///     println!("{:?} has {} hp", viking, health);
/// }
/// ```
///
/// A `HashMap` with fixed list of elements can be initialized from an array:
///
/// ```
/// use hashbrown::HashMap;
///
/// let timber_resources: HashMap<&str, i32> = [("Norway", 100), ("Denmark", 50), ("Iceland", 10)]
///     .iter().cloned().collect();
/// // use the values stored in map
/// ```
pub struct HashMap<K, V, S = DefaultHashBuilder> {
    pub(crate) hash_builder: S,
    pub(crate) table: RawTable<(K, V)>,
}

impl<K: Clone, V: Clone, S: Clone> Clone for HashMap<K, V, S> {
    fn clone(&self) -> Self {
        HashMap {
            hash_builder: self.hash_builder.clone(),
            table: self.table.clone(),
        }
    }

    fn clone_from(&mut self, source: &Self) {
        self.table.clone_from(&source.table);

        // Update hash_builder only if we successfully cloned all elements.
        self.hash_builder.clone_from(&source.hash_builder);
    }
}

#[cfg_attr(feature = "inline-more", inline)]
pub(crate) fn make_hash<K: Hash + ?Sized>(hash_builder: &impl BuildHasher, val: &K) -> u64 {
    let mut state = hash_builder.build_hasher();
    val.hash(&mut state);
    state.finish()
}

#[cfg(feature = "ahash")]
impl<K, V> HashMap<K, V, DefaultHashBuilder> {
    /// Creates an empty `HashMap`.
    ///
    /// The hash map is initially created with a capacity of 0, so it will not allocate until it
    /// is first inserted into.
    ///
    /// # Examples
    ///
    /// ```
    /// use hashbrown::HashMap;
    /// let mut map: HashMap<&str, i32> = HashMap::new();
    /// ```
    #[cfg_attr(feature = "inline-more", inline)]
    pub fn new() -> Self {
        Self::default()
    }

    /// Creates an empty `HashMap` with the specified capacity.
    ///
    /// The hash map will be able to hold at least `capacity` elements without
    /// reallocating. If `capacity` is 0, the hash map will not allocate.
    ///
    /// # Examples
    ///
    /// ```
    /// use hashbrown::HashMap;
    /// let mut map: HashMap<&str, i32> = HashMap::with_capacity(10);
    /// ```
    #[cfg_attr(feature = "inline-more", inline)]
    pub fn with_capacity(capacity: usize) -> Self {
        Self::with_capacity_and_hasher(capacity, DefaultHashBuilder::default())
    }
}

impl<K, V, S> HashMap<K, V, S> {
    /// Creates an empty `HashMap` which will use the given hash builder to hash
    /// keys.
    ///
    /// The created map has the default initial capacity.
    ///
    /// Warning: `hash_builder` is normally randomly generated, and
    /// is designed to allow HashMaps to be resistant to attacks that
    /// cause many collisions and very poor performance. Setting it
    /// manually using this function can expose a DoS attack vector.
    ///
    /// The `hash_builder` passed should implement the [`BuildHasher`] trait for
    /// the HashMap to be useful, see its documentation for details.
    ///
    /// # Examples
    ///
    /// ```
    /// use hashbrown::HashMap;
    /// use hashbrown::hash_map::DefaultHashBuilder;
    ///
    /// let s = DefaultHashBuilder::default();
    /// let mut map = HashMap::with_hasher(s);
    /// map.insert(1, 2);
    /// ```
    ///
    /// [`BuildHasher`]: ../../std/hash/trait.BuildHasher.html
    #[cfg_attr(feature = "inline-more", inline)]
    pub fn with_hasher(hash_builder: S) -> Self {
        Self {
            hash_builder,
            table: RawTable::new(),
        }
    }

    /// Creates an empty `HashMap` with the specified capacity, using `hash_builder`
    /// to hash the keys.
    ///
    /// The hash map will be able to hold at least `capacity` elements without
    /// reallocating. If `capacity` is 0, the hash map will not allocate.
    ///
    /// Warning: `hash_builder` is normally randomly generated, and
    /// is designed to allow HashMaps to be resistant to attacks that
    /// cause many collisions and very poor performance. Setting it
    /// manually using this function can expose a DoS attack vector.
    ///
    /// The `hash_builder` passed should implement the [`BuildHasher`] trait for
    /// the HashMap to be useful, see its documentation for details.
    ///
    /// # Examples
    ///
    /// ```
    /// use hashbrown::HashMap;
    /// use hashbrown::hash_map::DefaultHashBuilder;
    ///
    /// let s = DefaultHashBuilder::default();
    /// let mut map = HashMap::with_capacity_and_hasher(10, s);
    /// map.insert(1, 2);
    /// ```
    ///
    /// [`BuildHasher`]: ../../std/hash/trait.BuildHasher.html
    #[cfg_attr(feature = "inline-more", inline)]
    pub fn with_capacity_and_hasher(capacity: usize, hash_builder: S) -> Self {
        Self {
            hash_builder,
            table: RawTable::with_capacity(capacity),
        }
    }

    /// Returns a reference to the map's [`BuildHasher`].
    ///
    /// [`BuildHasher`]: https://doc.rust-lang.org/std/hash/trait.BuildHasher.html
    ///
    /// # Examples
    ///
    /// ```
    /// use hashbrown::HashMap;
    /// use hashbrown::hash_map::DefaultHashBuilder;
    ///
    /// let hasher = DefaultHashBuilder::default();
    /// let map: HashMap<i32, i32> = HashMap::with_hasher(hasher);
    /// let hasher: &DefaultHashBuilder = map.hasher();
    /// ```
    #[cfg_attr(feature = "inline-more", inline)]
    pub fn hasher(&self) -> &S {
        &self.hash_builder
    }

    /// Returns the number of elements the map can hold without reallocating.
    ///
    /// This number is a lower bound; the `HashMap<K, V>` might be able to hold
    /// more, but is guaranteed to be able to hold at least this many.
    ///
    /// # Examples
    ///
    /// ```
    /// use hashbrown::HashMap;
    /// let map: HashMap<i32, i32> = HashMap::with_capacity(100);
    /// assert!(map.capacity() >= 100);
    /// ```
    #[cfg_attr(feature = "inline-more", inline)]
    pub fn capacity(&self) -> usize {
        self.table.capacity()
    }

    /// An iterator visiting all keys in arbitrary order.
    /// The iterator element type is `&'a K`.
    ///
    /// # Examples
    ///
    /// ```
    /// use hashbrown::HashMap;
    ///
    /// let mut map = HashMap::new();
    /// map.insert("a", 1);
    /// map.insert("b", 2);
    /// map.insert("c", 3);
    ///
    /// for key in map.keys() {
    ///     println!("{}", key);
    /// }
    /// ```
    #[cfg_attr(feature = "inline-more", inline)]
    pub fn keys(&self) -> Keys<'_, K, V> {
        Keys { inner: self.iter() }
    }

    /// An iterator visiting all values in arbitrary order.
    /// The iterator element type is `&'a V`.
    ///
    /// # Examples
    ///
    /// ```
    /// use hashbrown::HashMap;
    ///
    /// let mut map = HashMap::new();
    /// map.insert("a", 1);
    /// map.insert("b", 2);
    /// map.insert("c", 3);
    ///
    /// for val in map.values() {
    ///     println!("{}", val);
    /// }
    /// ```
    #[cfg_attr(feature = "inline-more", inline)]
    pub fn values(&self) -> Values<'_, K, V> {
        Values { inner: self.iter() }
    }

    /// An iterator visiting all values mutably in arbitrary order.
    /// The iterator element type is `&'a mut V`.
    ///
    /// # Examples
    ///
    /// ```
    /// use hashbrown::HashMap;
    ///
    /// let mut map = HashMap::new();
    ///
    /// map.insert("a", 1);
    /// map.insert("b", 2);
    /// map.insert("c", 3);
    ///
    /// for val in map.values_mut() {
    ///     *val = *val + 10;
    /// }
    ///
    /// for val in map.values() {
    ///     println!("{}", val);
    /// }
    /// ```
    #[cfg_attr(feature = "inline-more", inline)]
    pub fn values_mut(&mut self) -> ValuesMut<'_, K, V> {
        ValuesMut {
            inner: self.iter_mut(),
        }
    }

    /// An iterator visiting all key-value pairs in arbitrary order.
    /// The iterator element type is `(&'a K, &'a V)`.
    ///
    /// # Examples
    ///
    /// ```
    /// use hashbrown::HashMap;
    ///
    /// let mut map = HashMap::new();
    /// map.insert("a", 1);
    /// map.insert("b", 2);
    /// map.insert("c", 3);
    ///
    /// for (key, val) in map.iter() {
    ///     println!("key: {} val: {}", key, val);
    /// }
    /// ```
    #[cfg_attr(feature = "inline-more", inline)]
    pub fn iter(&self) -> Iter<'_, K, V> {
        // Here we tie the lifetime of self to the iter.
        unsafe {
            Iter {
                inner: self.table.iter(),
                marker: PhantomData,
            }
        }
    }

    /// An iterator visiting all key-value pairs in arbitrary order,
    /// with mutable references to the values.
    /// The iterator element type is `(&'a K, &'a mut V)`.
    ///
    /// # Examples
    ///
    /// ```
    /// use hashbrown::HashMap;
    ///
    /// let mut map = HashMap::new();
    /// map.insert("a", 1);
    /// map.insert("b", 2);
    /// map.insert("c", 3);
    ///
    /// // Update all values
    /// for (_, val) in map.iter_mut() {
    ///     *val *= 2;
    /// }
    ///
    /// for (key, val) in &map {
    ///     println!("key: {} val: {}", key, val);
    /// }
    /// ```
    #[cfg_attr(feature = "inline-more", inline)]
    pub fn iter_mut(&mut self) -> IterMut<'_, K, V> {
        // Here we tie the lifetime of self to the iter.
        unsafe {
            IterMut {
                inner: self.table.iter(),
                marker: PhantomData,
            }
        }
    }

    #[cfg(test)]
    #[cfg_attr(feature = "inline-more", inline)]
    fn raw_capacity(&self) -> usize {
        self.table.buckets()
    }

    /// Returns the number of elements in the map.
    ///
    /// # Examples
    ///
    /// ```
    /// use hashbrown::HashMap;
    ///
    /// let mut a = HashMap::new();
    /// assert_eq!(a.len(), 0);
    /// a.insert(1, "a");
    /// assert_eq!(a.len(), 1);
    /// ```
    #[cfg_attr(feature = "inline-more", inline)]
    pub fn len(&self) -> usize {
        self.table.len()
    }

    /// Returns `true` if the map contains no elements.
    ///
    /// # Examples
    ///
    /// ```
    /// use hashbrown::HashMap;
    ///
    /// let mut a = HashMap::new();
    /// assert!(a.is_empty());
    /// a.insert(1, "a");
    /// assert!(!a.is_empty());
    /// ```
    #[cfg_attr(feature = "inline-more", inline)]
    pub fn is_empty(&self) -> bool {
        self.len() == 0
    }

    /// Clears the map, returning all key-value pairs as an iterator. Keeps the
    /// allocated memory for reuse.
    ///
    /// # Examples
    ///
    /// ```
    /// use hashbrown::HashMap;
    ///
    /// let mut a = HashMap::new();
    /// a.insert(1, "a");
    /// a.insert(2, "b");
    ///
    /// for (k, v) in a.drain().take(1) {
    ///     assert!(k == 1 || k == 2);
    ///     assert!(v == "a" || v == "b");
    /// }
    ///
    /// assert!(a.is_empty());
    /// ```
    #[cfg_attr(feature = "inline-more", inline)]
    pub fn drain(&mut self) -> Drain<'_, K, V> {
        // Here we tie the lifetime of self to the iter.
        unsafe {
            Drain {
                inner: self.table.drain(),
            }
        }
    }

    /// Retains only the elements specified by the predicate.
    ///
    /// In other words, remove all pairs `(k, v)` such that `f(&k,&mut v)` returns `false`.
    ///
    /// # Examples
    ///
    /// ```
    /// use hashbrown::HashMap;
    ///
    /// let mut map: HashMap<i32, i32> = (0..8).map(|x|(x, x*10)).collect();
    /// map.retain(|&k, _| k % 2 == 0);
    /// assert_eq!(map.len(), 4);
    /// ```
    pub fn retain<F>(&mut self, mut f: F)
    where
        F: FnMut(&K, &mut V) -> bool,
    {
        // Here we only use `iter` as a temporary, preventing use-after-free
        unsafe {
            for item in self.table.iter() {
                let &mut (ref key, ref mut value) = item.as_mut();
                if !f(key, value) {
                    self.table.erase(item);
                }
            }
        }
    }

    /// Drains elements which are true under the given predicate,
    /// and returns an iterator over the removed items.
    ///
    /// In other words, move all pairs `(k, v)` such that `f(&k,&mut v)` returns `true` out
    /// into another iterator.
    ///
    /// When the returned DrainedFilter is dropped, any remaining elements that satisfy
    /// the predicate are dropped from the table.
    ///
    /// # Examples
    ///
    /// ```
    /// use hashbrown::HashMap;
    ///
    /// let mut map: HashMap<i32, i32> = (0..8).map(|x| (x, x)).collect();
    /// let drained: HashMap<i32, i32> = map.drain_filter(|k, _v| k % 2 == 0).collect();
    ///
    /// let mut evens = drained.keys().cloned().collect::<Vec<_>>();
    /// let mut odds = map.keys().cloned().collect::<Vec<_>>();
    /// evens.sort();
    /// odds.sort();
    ///
    /// assert_eq!(evens, vec![0, 2, 4, 6]);
    /// assert_eq!(odds, vec![1, 3, 5, 7]);
    /// ```
    #[cfg_attr(feature = "inline-more", inline)]
    pub fn drain_filter<F>(&mut self, f: F) -> DrainFilter<'_, K, V, F>
    where
        F: FnMut(&K, &mut V) -> bool,
    {
        DrainFilter {
            f,
            inner: DrainFilterInner {
                iter: unsafe { self.table.iter() },
                table: &mut self.table,
            },
        }
    }

    /// Clears the map, removing all key-value pairs. Keeps the allocated memory
    /// for reuse.
    ///
    /// # Examples
    ///
    /// ```
    /// use hashbrown::HashMap;
    ///
    /// let mut a = HashMap::new();
    /// a.insert(1, "a");
    /// a.clear();
    /// assert!(a.is_empty());
    /// ```
    #[cfg_attr(feature = "inline-more", inline)]
    pub fn clear(&mut self) {
        self.table.clear();
    }
}

impl<K, V, S> HashMap<K, V, S>
where
    K: Eq + Hash,
    S: BuildHasher,
{
    /// Reserves capacity for at least `additional` more elements to be inserted
    /// in the `HashMap`. The collection may reserve more space to avoid
    /// frequent reallocations.
    ///
    /// # Panics
    ///
    /// Panics if the new allocation size overflows [`usize`].
    ///
    /// [`usize`]: https://doc.rust-lang.org/std/primitive.usize.html
    ///
    /// # Examples
    ///
    /// ```
    /// use hashbrown::HashMap;
    /// let mut map: HashMap<&str, i32> = HashMap::new();
    /// map.reserve(10);
    /// ```
    #[cfg_attr(feature = "inline-more", inline)]
    pub fn reserve(&mut self, additional: usize) {
        let hash_builder = &self.hash_builder;
        self.table
            .reserve(additional, |x| make_hash(hash_builder, &x.0));
    }

    /// Tries to reserve capacity for at least `additional` more elements to be inserted
    /// in the given `HashMap<K,V>`. The collection may reserve more space to avoid
    /// frequent reallocations.
    ///
    /// # Errors
    ///
    /// If the capacity overflows, or the allocator reports a failure, then an error
    /// is returned.
    ///
    /// # Examples
    ///
    /// ```
    /// use hashbrown::HashMap;
    /// let mut map: HashMap<&str, isize> = HashMap::new();
    /// map.try_reserve(10).expect("why is the test harness OOMing on 10 bytes?");
    /// ```
    #[cfg_attr(feature = "inline-more", inline)]
    pub fn try_reserve(&mut self, additional: usize) -> Result<(), TryReserveError> {
        let hash_builder = &self.hash_builder;
        self.table
            .try_reserve(additional, |x| make_hash(hash_builder, &x.0))
    }

    /// Shrinks the capacity of the map as much as possible. It will drop
    /// down as much as possible while maintaining the internal rules
    /// and possibly leaving some space in accordance with the resize policy.
    ///
    /// # Examples
    ///
    /// ```
    /// use hashbrown::HashMap;
    ///
    /// let mut map: HashMap<i32, i32> = HashMap::with_capacity(100);
    /// map.insert(1, 2);
    /// map.insert(3, 4);
    /// assert!(map.capacity() >= 100);
    /// map.shrink_to_fit();
    /// assert!(map.capacity() >= 2);
    /// ```
    #[cfg_attr(feature = "inline-more", inline)]
    pub fn shrink_to_fit(&mut self) {
        let hash_builder = &self.hash_builder;
        self.table.shrink_to(0, |x| make_hash(hash_builder, &x.0));
    }

    /// Shrinks the capacity of the map with a lower limit. It will drop
    /// down no lower than the supplied limit while maintaining the internal rules
    /// and possibly leaving some space in accordance with the resize policy.
    ///
    /// This function does nothing if the current capacity is smaller than the
    /// supplied minimum capacity.
    ///
    /// # Examples
    ///
    /// ```
    /// use hashbrown::HashMap;
    ///
    /// let mut map: HashMap<i32, i32> = HashMap::with_capacity(100);
    /// map.insert(1, 2);
    /// map.insert(3, 4);
    /// assert!(map.capacity() >= 100);
    /// map.shrink_to(10);
    /// assert!(map.capacity() >= 10);
    /// map.shrink_to(0);
    /// assert!(map.capacity() >= 2);
    /// map.shrink_to(10);
    /// assert!(map.capacity() >= 2);
    /// ```
    #[cfg_attr(feature = "inline-more", inline)]
    pub fn shrink_to(&mut self, min_capacity: usize) {
        let hash_builder = &self.hash_builder;
        self.table
            .shrink_to(min_capacity, |x| make_hash(hash_builder, &x.0));
    }

    /// Gets the given key's corresponding entry in the map for in-place manipulation.
    ///
    /// # Examples
    ///
    /// ```
    /// use hashbrown::HashMap;
    ///
    /// let mut letters = HashMap::new();
    ///
    /// for ch in "a short treatise on fungi".chars() {
    ///     let counter = letters.entry(ch).or_insert(0);
    ///     *counter += 1;
    /// }
    ///
    /// assert_eq!(letters[&'s'], 2);
    /// assert_eq!(letters[&'t'], 3);
    /// assert_eq!(letters[&'u'], 1);
    /// assert_eq!(letters.get(&'y'), None);
    /// ```
    #[cfg_attr(feature = "inline-more", inline)]
    pub fn entry(&mut self, key: K) -> Entry<'_, K, V, S> {
        let hash = make_hash(&self.hash_builder, &key);
        if let Some(elem) = self.table.find(hash, |q| q.0.eq(&key)) {
            Entry::Occupied(OccupiedEntry {
                hash,
                key: Some(key),
                elem,
                table: self,
            })
        } else {
            Entry::Vacant(VacantEntry {
                hash,
                key,
                table: self,
            })
        }
    }

    /// Returns a reference to the value corresponding to the key.
    ///
    /// The key may be any borrowed form of the map's key type, but
    /// [`Hash`] and [`Eq`] on the borrowed form *must* match those for
    /// the key type.
    ///
    /// [`Eq`]: https://doc.rust-lang.org/std/cmp/trait.Eq.html
    /// [`Hash`]: https://doc.rust-lang.org/std/hash/trait.Hash.html
    ///
    /// # Examples
    ///
    /// ```
    /// use hashbrown::HashMap;
    ///
    /// let mut map = HashMap::new();
    /// map.insert(1, "a");
    /// assert_eq!(map.get(&1), Some(&"a"));
    /// assert_eq!(map.get(&2), None);
    /// ```
    #[inline]
    pub fn get<Q: ?Sized>(&self, k: &Q) -> Option<&V>
    where
        K: Borrow<Q>,
        Q: Hash + Eq,
    {
        // Avoid `Option::map` because it bloats LLVM IR.
        match self.get_key_value(k) {
            Some((_, v)) => Some(v),
            None => None,
        }
    }

    /// Returns the key-value pair corresponding to the supplied key.
    ///
    /// The supplied key may be any borrowed form of the map's key type, but
    /// [`Hash`] and [`Eq`] on the borrowed form *must* match those for
    /// the key type.
    ///
    /// [`Eq`]: https://doc.rust-lang.org/std/cmp/trait.Eq.html
    /// [`Hash`]: https://doc.rust-lang.org/std/hash/trait.Hash.html
    ///
    /// # Examples
    ///
    /// ```
    /// use hashbrown::HashMap;
    ///
    /// let mut map = HashMap::new();
    /// map.insert(1, "a");
    /// assert_eq!(map.get_key_value(&1), Some((&1, &"a")));
    /// assert_eq!(map.get_key_value(&2), None);
    /// ```
    #[inline]
    pub fn get_key_value<Q: ?Sized>(&self, k: &Q) -> Option<(&K, &V)>
    where
        K: Borrow<Q>,
        Q: Hash + Eq,
    {
        let hash = make_hash(&self.hash_builder, k);
        // Avoid `Option::map` because it bloats LLVM IR.
        match self.table.find(hash, |x| k.eq(x.0.borrow())) {
            Some(item) => unsafe {
                let &(ref key, ref value) = item.as_ref();
                Some((key, value))
            },
            None => None,
        }
    }

    /// Returns the key-value pair corresponding to the supplied key, with a mutable reference to value.
    ///
    /// The supplied key may be any borrowed form of the map's key type, but
    /// [`Hash`] and [`Eq`] on the borrowed form *must* match those for
    /// the key type.
    ///
    /// [`Eq`]: https://doc.rust-lang.org/std/cmp/trait.Eq.html
    /// [`Hash`]: https://doc.rust-lang.org/std/hash/trait.Hash.html
    ///
    /// # Examples
    ///
    /// ```
    /// use hashbrown::HashMap;
    ///
    /// let mut map = HashMap::new();
    /// map.insert(1, "a");
    /// let (k, v) = map.get_key_value_mut(&1).unwrap();
    /// assert_eq!(k, &1);
    /// assert_eq!(v, &mut "a");
    /// *v = "b";
    /// assert_eq!(map.get_key_value_mut(&1), Some((&1, &mut "b")));
    /// assert_eq!(map.get_key_value_mut(&2), None);
    /// ```
    #[inline]
    pub fn get_key_value_mut<Q: ?Sized>(&mut self, k: &Q) -> Option<(&K, &mut V)>
    where
        K: Borrow<Q>,
        Q: Hash + Eq,
    {
        let hash = make_hash(&self.hash_builder, k);
        // Avoid `Option::map` because it bloats LLVM IR.
        match self.table.find(hash, |x| k.eq(x.0.borrow())) {
            Some(item) => unsafe {
                let &mut (ref key, ref mut value) = item.as_mut();
                Some((key, value))
            },
            None => None,
        }
    }

    /// Returns `true` if the map contains a value for the specified key.
    ///
    /// The key may be any borrowed form of the map's key type, but
    /// [`Hash`] and [`Eq`] on the borrowed form *must* match those for
    /// the key type.
    ///
    /// [`Eq`]: https://doc.rust-lang.org/std/cmp/trait.Eq.html
    /// [`Hash`]: https://doc.rust-lang.org/std/hash/trait.Hash.html
    ///
    /// # Examples
    ///
    /// ```
    /// use hashbrown::HashMap;
    ///
    /// let mut map = HashMap::new();
    /// map.insert(1, "a");
    /// assert_eq!(map.contains_key(&1), true);
    /// assert_eq!(map.contains_key(&2), false);
    /// ```
    #[cfg_attr(feature = "inline-more", inline)]
    pub fn contains_key<Q: ?Sized>(&self, k: &Q) -> bool
    where
        K: Borrow<Q>,
        Q: Hash + Eq,
    {
        self.get(k).is_some()
    }

    /// Returns a mutable reference to the value corresponding to the key.
    ///
    /// The key may be any borrowed form of the map's key type, but
    /// [`Hash`] and [`Eq`] on the borrowed form *must* match those for
    /// the key type.
    ///
    /// [`Eq`]: https://doc.rust-lang.org/std/cmp/trait.Eq.html
    /// [`Hash`]: https://doc.rust-lang.org/std/hash/trait.Hash.html
    ///
    /// # Examples
    ///
    /// ```
    /// use hashbrown::HashMap;
    ///
    /// let mut map = HashMap::new();
    /// map.insert(1, "a");
    /// if let Some(x) = map.get_mut(&1) {
    ///     *x = "b";
    /// }
    /// assert_eq!(map[&1], "b");
    /// ```
    #[cfg_attr(feature = "inline-more", inline)]
    pub fn get_mut<Q: ?Sized>(&mut self, k: &Q) -> Option<&mut V>
    where
        K: Borrow<Q>,
        Q: Hash + Eq,
    {
        let hash = make_hash(&self.hash_builder, k);
        // Avoid `Option::map` because it bloats LLVM IR.
        match self.table.find(hash, |x| k.eq(x.0.borrow())) {
            Some(item) => Some(unsafe { &mut item.as_mut().1 }),
            None => None,
        }
    }

    /// Inserts a key-value pair into the map.
    ///
    /// If the map did not have this key present, [`None`] is returned.
    ///
    /// If the map did have this key present, the value is updated, and the old
    /// value is returned. The key is not updated, though; this matters for
    /// types that can be `==` without being identical. See the [module-level
    /// documentation] for more.
    ///
    /// [`None`]: https://doc.rust-lang.org/std/option/enum.Option.html#variant.None
    /// [module-level documentation]: index.html#insert-and-complex-keys
    ///
    /// # Examples
    ///
    /// ```
    /// use hashbrown::HashMap;
    ///
    /// let mut map = HashMap::new();
    /// assert_eq!(map.insert(37, "a"), None);
    /// assert_eq!(map.is_empty(), false);
    ///
    /// map.insert(37, "b");
    /// assert_eq!(map.insert(37, "c"), Some("b"));
    /// assert_eq!(map[&37], "c");
    /// ```
    #[cfg_attr(feature = "inline-more", inline)]
    pub fn insert(&mut self, k: K, v: V) -> Option<V> {
        unsafe {
            let hash = make_hash(&self.hash_builder, &k);
            if let Some(item) = self.table.find(hash, |x| k.eq(&x.0)) {
                Some(mem::replace(&mut item.as_mut().1, v))
            } else {
                let hash_builder = &self.hash_builder;
                self.table
                    .insert(hash, (k, v), |x| make_hash(hash_builder, &x.0));
                None
            }
        }
    }

    /// Removes a key from the map, returning the value at the key if the key
    /// was previously in the map.
    ///
    /// The key may be any borrowed form of the map's key type, but
    /// [`Hash`] and [`Eq`] on the borrowed form *must* match those for
    /// the key type.
    ///
    /// [`Eq`]: https://doc.rust-lang.org/std/cmp/trait.Eq.html
    /// [`Hash`]: https://doc.rust-lang.org/std/hash/trait.Hash.html
    ///
    /// # Examples
    ///
    /// ```
    /// use hashbrown::HashMap;
    ///
    /// let mut map = HashMap::new();
    /// map.insert(1, "a");
    /// assert_eq!(map.remove(&1), Some("a"));
    /// assert_eq!(map.remove(&1), None);
    /// ```
    #[cfg_attr(feature = "inline-more", inline)]
    pub fn remove<Q: ?Sized>(&mut self, k: &Q) -> Option<V>
    where
        K: Borrow<Q>,
        Q: Hash + Eq,
    {
        // Avoid `Option::map` because it bloats LLVM IR.
        match self.remove_entry(k) {
            Some((_, v)) => Some(v),
            None => None,
        }
    }

    /// Removes a key from the map, returning the stored key and value if the
    /// key was previously in the map.
    ///
    /// The key may be any borrowed form of the map's key type, but
    /// [`Hash`] and [`Eq`] on the borrowed form *must* match those for
    /// the key type.
    ///
    /// [`Eq`]: https://doc.rust-lang.org/std/cmp/trait.Eq.html
    /// [`Hash`]: https://doc.rust-lang.org/std/hash/trait.Hash.html
    ///
    /// # Examples
    ///
    /// ```
    /// use hashbrown::HashMap;
    ///
    /// let mut map = HashMap::new();
    /// map.insert(1, "a");
    /// assert_eq!(map.remove_entry(&1), Some((1, "a")));
    /// assert_eq!(map.remove(&1), None);
    /// ```
    #[cfg_attr(feature = "inline-more", inline)]
    pub fn remove_entry<Q: ?Sized>(&mut self, k: &Q) -> Option<(K, V)>
    where
        K: Borrow<Q>,
        Q: Hash + Eq,
    {
        unsafe {
            let hash = make_hash(&self.hash_builder, &k);
            if let Some(item) = self.table.find(hash, |x| k.eq(x.0.borrow())) {
                Some(self.table.remove(item))
            } else {
                None
            }
        }
    }
}

impl<K, V, S> HashMap<K, V, S> {
    /// Creates a raw entry builder for the HashMap.
    ///
    /// Raw entries provide the lowest level of control for searching and
    /// manipulating a map. They must be manually initialized with a hash and
    /// then manually searched. After this, insertions into a vacant entry
    /// still require an owned key to be provided.
    ///
    /// Raw entries are useful for such exotic situations as:
    ///
    /// * Hash memoization
    /// * Deferring the creation of an owned key until it is known to be required
    /// * Using a search key that doesn't work with the Borrow trait
    /// * Using custom comparison logic without newtype wrappers
    ///
    /// Because raw entries provide much more low-level control, it's much easier
    /// to put the HashMap into an inconsistent state which, while memory-safe,
    /// will cause the map to produce seemingly random results. Higher-level and
    /// more foolproof APIs like `entry` should be preferred when possible.
    ///
    /// In particular, the hash used to initialized the raw entry must still be
    /// consistent with the hash of the key that is ultimately stored in the entry.
    /// This is because implementations of HashMap may need to recompute hashes
    /// when resizing, at which point only the keys are available.
    ///
    /// Raw entries give mutable access to the keys. This must not be used
    /// to modify how the key would compare or hash, as the map will not re-evaluate
    /// where the key should go, meaning the keys may become "lost" if their
    /// location does not reflect their state. For instance, if you change a key
    /// so that the map now contains keys which compare equal, search may start
    /// acting erratically, with two keys randomly masking each other. Implementations
    /// are free to assume this doesn't happen (within the limits of memory-safety).
    #[cfg_attr(feature = "inline-more", inline)]
    pub fn raw_entry_mut(&mut self) -> RawEntryBuilderMut<'_, K, V, S> {
        RawEntryBuilderMut { map: self }
    }

    /// Creates a raw immutable entry builder for the HashMap.
    ///
    /// Raw entries provide the lowest level of control for searching and
    /// manipulating a map. They must be manually initialized with a hash and
    /// then manually searched.
    ///
    /// This is useful for
    /// * Hash memoization
    /// * Using a search key that doesn't work with the Borrow trait
    /// * Using custom comparison logic without newtype wrappers
    ///
    /// Unless you are in such a situation, higher-level and more foolproof APIs like
    /// `get` should be preferred.
    ///
    /// Immutable raw entries have very limited use; you might instead want `raw_entry_mut`.
    #[cfg_attr(feature = "inline-more", inline)]
    pub fn raw_entry(&self) -> RawEntryBuilder<'_, K, V, S> {
        RawEntryBuilder { map: self }
    }
}

impl<K, V, S> PartialEq for HashMap<K, V, S>
where
    K: Eq + Hash,
    V: PartialEq,
    S: BuildHasher,
{
    fn eq(&self, other: &Self) -> bool {
        if self.len() != other.len() {
            return false;
        }

        self.iter()
            .all(|(key, value)| other.get(key).map_or(false, |v| *value == *v))
    }
}

impl<K, V, S> Eq for HashMap<K, V, S>
where
    K: Eq + Hash,
    V: Eq,
    S: BuildHasher,
{
}

impl<K, V, S> Debug for HashMap<K, V, S>
where
    K: Debug,
    V: Debug,
{
    fn fmt(&self, f: &mut fmt::Formatter<'_>) -> fmt::Result {
        f.debug_map().entries(self.iter()).finish()
    }
}

impl<K, V, S> Default for HashMap<K, V, S>
where
    S: Default,
{
    /// Creates an empty `HashMap<K, V, S>`, with the `Default` value for the hasher.
    #[cfg_attr(feature = "inline-more", inline)]
    fn default() -> Self {
        Self::with_hasher(Default::default())
    }
}

impl<K, Q: ?Sized, V, S> Index<&Q> for HashMap<K, V, S>
where
    K: Eq + Hash + Borrow<Q>,
    Q: Eq + Hash,
    S: BuildHasher,
{
    type Output = V;

    /// Returns a reference to the value corresponding to the supplied key.
    ///
    /// # Panics
    ///
    /// Panics if the key is not present in the `HashMap`.
    #[cfg_attr(feature = "inline-more", inline)]
    fn index(&self, key: &Q) -> &V {
        self.get(key).expect("no entry found for key")
    }
}

/// An iterator over the entries of a `HashMap`.
///
/// This `struct` is created by the [`iter`] method on [`HashMap`]. See its
/// documentation for more.
///
/// [`iter`]: struct.HashMap.html#method.iter
/// [`HashMap`]: struct.HashMap.html
pub struct Iter<'a, K, V> {
    inner: RawIter<(K, V)>,
    marker: PhantomData<(&'a K, &'a V)>,
}

// FIXME(#26925) Remove in favor of `#[derive(Clone)]`
impl<K, V> Clone for Iter<'_, K, V> {
    #[cfg_attr(feature = "inline-more", inline)]
    fn clone(&self) -> Self {
        Iter {
            inner: self.inner.clone(),
            marker: PhantomData,
        }
    }
}

impl<K: Debug, V: Debug> fmt::Debug for Iter<'_, K, V> {
    fn fmt(&self, f: &mut fmt::Formatter<'_>) -> fmt::Result {
        f.debug_list().entries(self.clone()).finish()
    }
}

/// A mutable iterator over the entries of a `HashMap`.
///
/// This `struct` is created by the [`iter_mut`] method on [`HashMap`]. See its
/// documentation for more.
///
/// [`iter_mut`]: struct.HashMap.html#method.iter_mut
/// [`HashMap`]: struct.HashMap.html
pub struct IterMut<'a, K, V> {
    inner: RawIter<(K, V)>,
    // To ensure invariance with respect to V
    marker: PhantomData<(&'a K, &'a mut V)>,
}

// We override the default Send impl which has K: Sync instead of K: Send. Both
// are correct, but this one is more general since it allows keys which
// implement Send but not Sync.
unsafe impl<K: Send, V: Send> Send for IterMut<'_, K, V> {}

impl<K, V> IterMut<'_, K, V> {
    /// Returns a iterator of references over the remaining items.
    #[cfg_attr(feature = "inline-more", inline)]
    pub(super) fn iter(&self) -> Iter<'_, K, V> {
        Iter {
            inner: self.inner.clone(),
            marker: PhantomData,
        }
    }
}

/// An owning iterator over the entries of a `HashMap`.
///
/// This `struct` is created by the [`into_iter`] method on [`HashMap`]
/// (provided by the `IntoIterator` trait). See its documentation for more.
///
/// [`into_iter`]: struct.HashMap.html#method.into_iter
/// [`HashMap`]: struct.HashMap.html
pub struct IntoIter<K, V> {
    inner: RawIntoIter<(K, V)>,
}

impl<K, V> IntoIter<K, V> {
    /// Returns a iterator of references over the remaining items.
    #[cfg_attr(feature = "inline-more", inline)]
    pub(super) fn iter(&self) -> Iter<'_, K, V> {
        Iter {
            inner: self.inner.iter(),
            marker: PhantomData,
        }
    }
}

/// An iterator over the keys of a `HashMap`.
///
/// This `struct` is created by the [`keys`] method on [`HashMap`]. See its
/// documentation for more.
///
/// [`keys`]: struct.HashMap.html#method.keys
/// [`HashMap`]: struct.HashMap.html
pub struct Keys<'a, K, V> {
    inner: Iter<'a, K, V>,
}

// FIXME(#26925) Remove in favor of `#[derive(Clone)]`
impl<K, V> Clone for Keys<'_, K, V> {
    #[cfg_attr(feature = "inline-more", inline)]
    fn clone(&self) -> Self {
        Keys {
            inner: self.inner.clone(),
        }
    }
}

impl<K: Debug, V> fmt::Debug for Keys<'_, K, V> {
    fn fmt(&self, f: &mut fmt::Formatter<'_>) -> fmt::Result {
        f.debug_list().entries(self.clone()).finish()
    }
}

/// An iterator over the values of a `HashMap`.
///
/// This `struct` is created by the [`values`] method on [`HashMap`]. See its
/// documentation for more.
///
/// [`values`]: struct.HashMap.html#method.values
/// [`HashMap`]: struct.HashMap.html
pub struct Values<'a, K, V> {
    inner: Iter<'a, K, V>,
}

// FIXME(#26925) Remove in favor of `#[derive(Clone)]`
impl<K, V> Clone for Values<'_, K, V> {
    #[cfg_attr(feature = "inline-more", inline)]
    fn clone(&self) -> Self {
        Values {
            inner: self.inner.clone(),
        }
    }
}

impl<K, V: Debug> fmt::Debug for Values<'_, K, V> {
    fn fmt(&self, f: &mut fmt::Formatter<'_>) -> fmt::Result {
        f.debug_list().entries(self.clone()).finish()
    }
}

/// A draining iterator over the entries of a `HashMap`.
///
/// This `struct` is created by the [`drain`] method on [`HashMap`]. See its
/// documentation for more.
///
/// [`drain`]: struct.HashMap.html#method.drain
/// [`HashMap`]: struct.HashMap.html
pub struct Drain<'a, K, V> {
    inner: RawDrain<'a, (K, V)>,
}

impl<K, V> Drain<'_, K, V> {
    /// Returns a iterator of references over the remaining items.
    #[cfg_attr(feature = "inline-more", inline)]
    pub(super) fn iter(&self) -> Iter<'_, K, V> {
        Iter {
            inner: self.inner.iter(),
            marker: PhantomData,
        }
    }
}

/// A draining iterator over entries of a `HashMap` which don't satisfy the predicate `f`.
///
/// This `struct` is created by the [`drain_filter`] method on [`HashMap`]. See its
/// documentation for more.
///
/// [`drain_filter`]: struct.HashMap.html#method.drain_filter
/// [`HashMap`]: struct.HashMap.html
pub struct DrainFilter<'a, K, V, F>
where
    F: FnMut(&K, &mut V) -> bool,
{
    f: F,
    inner: DrainFilterInner<'a, K, V>,
}

impl<'a, K, V, F> Drop for DrainFilter<'a, K, V, F>
where
    F: FnMut(&K, &mut V) -> bool,
{
    #[cfg_attr(feature = "inline-more", inline)]
    fn drop(&mut self) {
        while let Some(item) = self.next() {
            let guard = ConsumeAllOnDrop(self);
            drop(item);
            mem::forget(guard);
        }
    }
}

pub(super) struct ConsumeAllOnDrop<'a, T: Iterator>(pub &'a mut T);

impl<T: Iterator> Drop for ConsumeAllOnDrop<'_, T> {
    #[cfg_attr(feature = "inline-more", inline)]
    fn drop(&mut self) {
        self.0.for_each(drop)
    }
}

impl<K, V, F> Iterator for DrainFilter<'_, K, V, F>
where
    F: FnMut(&K, &mut V) -> bool,
{
    type Item = (K, V);

    #[cfg_attr(feature = "inline-more", inline)]
    fn next(&mut self) -> Option<Self::Item> {
        self.inner.next(&mut self.f)
    }

    #[inline]
    fn size_hint(&self) -> (usize, Option<usize>) {
        (0, self.inner.iter.size_hint().1)
    }
}

impl<K, V, F> FusedIterator for DrainFilter<'_, K, V, F> where F: FnMut(&K, &mut V) -> bool {}

/// Portions of `DrainFilter` shared with `set::DrainFilter`
pub(super) struct DrainFilterInner<'a, K, V> {
    pub iter: RawIter<(K, V)>,
    pub table: &'a mut RawTable<(K, V)>,
}

impl<K, V> DrainFilterInner<'_, K, V> {
    #[cfg_attr(feature = "inline-more", inline)]
    pub(super) fn next<F>(&mut self, f: &mut F) -> Option<(K, V)>
    where
        F: FnMut(&K, &mut V) -> bool,
    {
        unsafe {
            while let Some(item) = self.iter.next() {
                let &mut (ref key, ref mut value) = item.as_mut();
                if f(key, value) {
                    return Some(self.table.remove(item));
                }
            }
        }
        None
    }
}

/// A mutable iterator over the values of a `HashMap`.
///
/// This `struct` is created by the [`values_mut`] method on [`HashMap`]. See its
/// documentation for more.
///
/// [`values_mut`]: struct.HashMap.html#method.values_mut
/// [`HashMap`]: struct.HashMap.html
pub struct ValuesMut<'a, K, V> {
    inner: IterMut<'a, K, V>,
}

/// A builder for computing where in a [`HashMap`] a key-value pair would be stored.
///
/// See the [`HashMap::raw_entry_mut`] docs for usage examples.
///
/// [`HashMap::raw_entry_mut`]: struct.HashMap.html#method.raw_entry_mut
pub struct RawEntryBuilderMut<'a, K, V, S> {
    map: &'a mut HashMap<K, V, S>,
}

/// A view into a single entry in a map, which may either be vacant or occupied.
///
/// This is a lower-level version of [`Entry`].
///
/// This `enum` is constructed through the [`raw_entry_mut`] method on [`HashMap`],
/// then calling one of the methods of that [`RawEntryBuilderMut`].
///
/// [`HashMap`]: struct.HashMap.html
/// [`Entry`]: enum.Entry.html
/// [`raw_entry_mut`]: struct.HashMap.html#method.raw_entry_mut
/// [`RawEntryBuilderMut`]: struct.RawEntryBuilderMut.html
pub enum RawEntryMut<'a, K, V, S> {
    /// An occupied entry.
    Occupied(RawOccupiedEntryMut<'a, K, V, S>),
    /// A vacant entry.
    Vacant(RawVacantEntryMut<'a, K, V, S>),
}

/// A view into an occupied entry in a `HashMap`.
/// It is part of the [`RawEntryMut`] enum.
///
/// [`RawEntryMut`]: enum.RawEntryMut.html
pub struct RawOccupiedEntryMut<'a, K, V, S> {
    elem: Bucket<(K, V)>,
    table: &'a mut RawTable<(K, V)>,
    hash_builder: &'a S,
}

unsafe impl<K, V, S> Send for RawOccupiedEntryMut<'_, K, V, S>
where
    K: Send,
    V: Send,
    S: Sync,
{
}
unsafe impl<K, V, S> Sync for RawOccupiedEntryMut<'_, K, V, S>
where
    K: Sync,
    V: Sync,
    S: Sync,
{
}

/// A view into a vacant entry in a `HashMap`.
/// It is part of the [`RawEntryMut`] enum.
///
/// [`RawEntryMut`]: enum.RawEntryMut.html
pub struct RawVacantEntryMut<'a, K, V, S> {
    table: &'a mut RawTable<(K, V)>,
    hash_builder: &'a S,
}

/// A builder for computing where in a [`HashMap`] a key-value pair would be stored.
///
/// See the [`HashMap::raw_entry`] docs for usage examples.
///
/// [`HashMap::raw_entry`]: struct.HashMap.html#method.raw_entry
pub struct RawEntryBuilder<'a, K, V, S> {
    map: &'a HashMap<K, V, S>,
}

impl<'a, K, V, S> RawEntryBuilderMut<'a, K, V, S> {
    /// Creates a `RawEntryMut` from the given key.
    #[cfg_attr(feature = "inline-more", inline)]
    #[allow(clippy::wrong_self_convention)]
    pub fn from_key<Q: ?Sized>(self, k: &Q) -> RawEntryMut<'a, K, V, S>
    where
        S: BuildHasher,
        K: Borrow<Q>,
        Q: Hash + Eq,
    {
        let mut hasher = self.map.hash_builder.build_hasher();
        k.hash(&mut hasher);
        self.from_key_hashed_nocheck(hasher.finish(), k)
    }

    /// Creates a `RawEntryMut` from the given key and its hash.
    #[inline]
    #[allow(clippy::wrong_self_convention)]
    pub fn from_key_hashed_nocheck<Q: ?Sized>(self, hash: u64, k: &Q) -> RawEntryMut<'a, K, V, S>
    where
        K: Borrow<Q>,
        Q: Eq,
    {
        self.from_hash(hash, |q| q.borrow().eq(k))
    }
}

impl<'a, K, V, S> RawEntryBuilderMut<'a, K, V, S> {
    /// Creates a `RawEntryMut` from the given hash.
    #[cfg_attr(feature = "inline-more", inline)]
    #[allow(clippy::wrong_self_convention)]
    pub fn from_hash<F>(self, hash: u64, is_match: F) -> RawEntryMut<'a, K, V, S>
    where
        for<'b> F: FnMut(&'b K) -> bool,
    {
        self.search(hash, is_match)
    }

    #[cfg_attr(feature = "inline-more", inline)]
    fn search<F>(self, hash: u64, mut is_match: F) -> RawEntryMut<'a, K, V, S>
    where
        for<'b> F: FnMut(&'b K) -> bool,
    {
        match self.map.table.find(hash, |(k, _)| is_match(k)) {
            Some(elem) => RawEntryMut::Occupied(RawOccupiedEntryMut {
                elem,
                table: &mut self.map.table,
                hash_builder: &self.map.hash_builder,
            }),
            None => RawEntryMut::Vacant(RawVacantEntryMut {
                table: &mut self.map.table,
                hash_builder: &self.map.hash_builder,
            }),
        }
    }
}

impl<'a, K, V, S> RawEntryBuilder<'a, K, V, S> {
    /// Access an entry by key.
    #[cfg_attr(feature = "inline-more", inline)]
    #[allow(clippy::wrong_self_convention)]
    pub fn from_key<Q: ?Sized>(self, k: &Q) -> Option<(&'a K, &'a V)>
    where
        S: BuildHasher,
        K: Borrow<Q>,
        Q: Hash + Eq,
    {
        let mut hasher = self.map.hash_builder.build_hasher();
        k.hash(&mut hasher);
        self.from_key_hashed_nocheck(hasher.finish(), k)
    }

    /// Access an entry by a key and its hash.
    #[cfg_attr(feature = "inline-more", inline)]
    #[allow(clippy::wrong_self_convention)]
    pub fn from_key_hashed_nocheck<Q: ?Sized>(self, hash: u64, k: &Q) -> Option<(&'a K, &'a V)>
    where
        K: Borrow<Q>,
        Q: Hash + Eq,
    {
        self.from_hash(hash, |q| q.borrow().eq(k))
    }

    #[cfg_attr(feature = "inline-more", inline)]
    fn search<F>(self, hash: u64, mut is_match: F) -> Option<(&'a K, &'a V)>
    where
        F: FnMut(&K) -> bool,
    {
        match self.map.table.find(hash, |(k, _)| is_match(k)) {
            Some(item) => unsafe {
                let &(ref key, ref value) = item.as_ref();
                Some((key, value))
            },
            None => None,
        }
    }

    /// Access an entry by hash.
    #[cfg_attr(feature = "inline-more", inline)]
    #[allow(clippy::wrong_self_convention)]
    pub fn from_hash<F>(self, hash: u64, is_match: F) -> Option<(&'a K, &'a V)>
    where
        F: FnMut(&K) -> bool,
    {
        self.search(hash, is_match)
    }
}

impl<'a, K, V, S> RawEntryMut<'a, K, V, S> {
    /// Sets the value of the entry, and returns a RawOccupiedEntryMut.
    ///
    /// # Examples
    ///
    /// ```
    /// use hashbrown::HashMap;
    ///
    /// let mut map: HashMap<&str, u32> = HashMap::new();
    /// let entry = map.raw_entry_mut().from_key("horseyland").insert("horseyland", 37);
    ///
    /// assert_eq!(entry.remove_entry(), ("horseyland", 37));
    /// ```
    #[cfg_attr(feature = "inline-more", inline)]
    pub fn insert(self, key: K, value: V) -> RawOccupiedEntryMut<'a, K, V, S>
    where
        K: Hash,
        S: BuildHasher,
    {
        match self {
            RawEntryMut::Occupied(mut entry) => {
                entry.insert(value);
                entry
            }
            RawEntryMut::Vacant(entry) => entry.insert_entry(key, value),
        }
    }

    /// Ensures a value is in the entry by inserting the default if empty, and returns
    /// mutable references to the key and value in the entry.
    ///
    /// # Examples
    ///
    /// ```
    /// use hashbrown::HashMap;
    ///
    /// let mut map: HashMap<&str, u32> = HashMap::new();
    ///
    /// map.raw_entry_mut().from_key("poneyland").or_insert("poneyland", 3);
    /// assert_eq!(map["poneyland"], 3);
    ///
    /// *map.raw_entry_mut().from_key("poneyland").or_insert("poneyland", 10).1 *= 2;
    /// assert_eq!(map["poneyland"], 6);
    /// ```
    #[cfg_attr(feature = "inline-more", inline)]
    pub fn or_insert(self, default_key: K, default_val: V) -> (&'a mut K, &'a mut V)
    where
        K: Hash,
        S: BuildHasher,
    {
        match self {
            RawEntryMut::Occupied(entry) => entry.into_key_value(),
            RawEntryMut::Vacant(entry) => entry.insert(default_key, default_val),
        }
    }

    /// Ensures a value is in the entry by inserting the result of the default function if empty,
    /// and returns mutable references to the key and value in the entry.
    ///
    /// # Examples
    ///
    /// ```
    /// use hashbrown::HashMap;
    ///
    /// let mut map: HashMap<&str, String> = HashMap::new();
    ///
    /// map.raw_entry_mut().from_key("poneyland").or_insert_with(|| {
    ///     ("poneyland", "hoho".to_string())
    /// });
    ///
    /// assert_eq!(map["poneyland"], "hoho".to_string());
    /// ```
    #[cfg_attr(feature = "inline-more", inline)]
    pub fn or_insert_with<F>(self, default: F) -> (&'a mut K, &'a mut V)
    where
        F: FnOnce() -> (K, V),
        K: Hash,
        S: BuildHasher,
    {
        match self {
            RawEntryMut::Occupied(entry) => entry.into_key_value(),
            RawEntryMut::Vacant(entry) => {
                let (k, v) = default();
                entry.insert(k, v)
            }
        }
    }

    /// Provides in-place mutable access to an occupied entry before any
    /// potential inserts into the map.
    ///
    /// # Examples
    ///
    /// ```
    /// use hashbrown::HashMap;
    ///
    /// let mut map: HashMap<&str, u32> = HashMap::new();
    ///
    /// map.raw_entry_mut()
    ///    .from_key("poneyland")
    ///    .and_modify(|_k, v| { *v += 1 })
    ///    .or_insert("poneyland", 42);
    /// assert_eq!(map["poneyland"], 42);
    ///
    /// map.raw_entry_mut()
    ///    .from_key("poneyland")
    ///    .and_modify(|_k, v| { *v += 1 })
    ///    .or_insert("poneyland", 0);
    /// assert_eq!(map["poneyland"], 43);
    /// ```
    #[cfg_attr(feature = "inline-more", inline)]
    pub fn and_modify<F>(self, f: F) -> Self
    where
        F: FnOnce(&mut K, &mut V),
    {
        match self {
            RawEntryMut::Occupied(mut entry) => {
                {
                    let (k, v) = entry.get_key_value_mut();
                    f(k, v);
                }
                RawEntryMut::Occupied(entry)
            }
            RawEntryMut::Vacant(entry) => RawEntryMut::Vacant(entry),
        }
    }

    /// Provides shared access to the key and owned access to the value of
    /// an occupied entry and allows to replace or remove it based on the
    /// value of the returned option.
    ///
    /// # Examples
    ///
    /// ```
    /// use hashbrown::HashMap;
    /// use hashbrown::hash_map::RawEntryMut;
    ///
    /// let mut map: HashMap<&str, u32> = HashMap::new();
    ///
    /// let entry = map
    ///     .raw_entry_mut()
    ///     .from_key("poneyland")
    ///     .and_replace_entry_with(|_k, _v| panic!());
    ///
    /// match entry {
    ///     RawEntryMut::Vacant(_) => {},
    ///     RawEntryMut::Occupied(_) => panic!(),
    /// }
    ///
    /// map.insert("poneyland", 42);
    ///
    /// let entry = map
    ///     .raw_entry_mut()
    ///     .from_key("poneyland")
    ///     .and_replace_entry_with(|k, v| {
    ///         assert_eq!(k, &"poneyland");
    ///         assert_eq!(v, 42);
    ///         Some(v + 1)
    ///     });
    ///
    /// match entry {
    ///     RawEntryMut::Occupied(e) => {
    ///         assert_eq!(e.key(), &"poneyland");
    ///         assert_eq!(e.get(), &43);
    ///     },
    ///     RawEntryMut::Vacant(_) => panic!(),
    /// }
    ///
    /// assert_eq!(map["poneyland"], 43);
    ///
    /// let entry = map
    ///     .raw_entry_mut()
    ///     .from_key("poneyland")
    ///     .and_replace_entry_with(|_k, _v| None);
    ///
    /// match entry {
    ///     RawEntryMut::Vacant(_) => {},
    ///     RawEntryMut::Occupied(_) => panic!(),
    /// }
    ///
    /// assert!(!map.contains_key("poneyland"));
    /// ```
    #[cfg_attr(feature = "inline-more", inline)]
    pub fn and_replace_entry_with<F>(self, f: F) -> Self
    where
        F: FnOnce(&K, V) -> Option<V>,
    {
        match self {
            RawEntryMut::Occupied(entry) => entry.replace_entry_with(f),
            RawEntryMut::Vacant(_) => self,
        }
    }
}

impl<'a, K, V, S> RawOccupiedEntryMut<'a, K, V, S> {
    /// Gets a reference to the key in the entry.
    #[cfg_attr(feature = "inline-more", inline)]
    pub fn key(&self) -> &K {
        unsafe { &self.elem.as_ref().0 }
    }

    /// Gets a mutable reference to the key in the entry.
    #[cfg_attr(feature = "inline-more", inline)]
    pub fn key_mut(&mut self) -> &mut K {
        unsafe { &mut self.elem.as_mut().0 }
    }

    /// Converts the entry into a mutable reference to the key in the entry
    /// with a lifetime bound to the map itself.
    #[cfg_attr(feature = "inline-more", inline)]
    pub fn into_key(self) -> &'a mut K {
        unsafe { &mut self.elem.as_mut().0 }
    }

    /// Gets a reference to the value in the entry.
    #[cfg_attr(feature = "inline-more", inline)]
    pub fn get(&self) -> &V {
        unsafe { &self.elem.as_ref().1 }
    }

    /// Converts the OccupiedEntry into a mutable reference to the value in the entry
    /// with a lifetime bound to the map itself.
    #[cfg_attr(feature = "inline-more", inline)]
    pub fn into_mut(self) -> &'a mut V {
        unsafe { &mut self.elem.as_mut().1 }
    }

    /// Gets a mutable reference to the value in the entry.
    #[cfg_attr(feature = "inline-more", inline)]
    pub fn get_mut(&mut self) -> &mut V {
        unsafe { &mut self.elem.as_mut().1 }
    }

    /// Gets a reference to the key and value in the entry.
    #[cfg_attr(feature = "inline-more", inline)]
    pub fn get_key_value(&mut self) -> (&K, &V) {
        unsafe {
            let &(ref key, ref value) = self.elem.as_ref();
            (key, value)
        }
    }

    /// Gets a mutable reference to the key and value in the entry.
    #[cfg_attr(feature = "inline-more", inline)]
    pub fn get_key_value_mut(&mut self) -> (&mut K, &mut V) {
        unsafe {
            let &mut (ref mut key, ref mut value) = self.elem.as_mut();
            (key, value)
        }
    }

    /// Converts the OccupiedEntry into a mutable reference to the key and value in the entry
    /// with a lifetime bound to the map itself.
    #[cfg_attr(feature = "inline-more", inline)]
    pub fn into_key_value(self) -> (&'a mut K, &'a mut V) {
        unsafe {
            let &mut (ref mut key, ref mut value) = self.elem.as_mut();
            (key, value)
        }
    }

    /// Sets the value of the entry, and returns the entry's old value.
    #[cfg_attr(feature = "inline-more", inline)]
    pub fn insert(&mut self, value: V) -> V {
        mem::replace(self.get_mut(), value)
    }

    /// Sets the value of the entry, and returns the entry's old value.
    #[cfg_attr(feature = "inline-more", inline)]
    pub fn insert_key(&mut self, key: K) -> K {
        mem::replace(self.key_mut(), key)
    }

    /// Takes the value out of the entry, and returns it.
    #[cfg_attr(feature = "inline-more", inline)]
    pub fn remove(self) -> V {
        self.remove_entry().1
    }

    /// Take the ownership of the key and value from the map.
    #[cfg_attr(feature = "inline-more", inline)]
    pub fn remove_entry(self) -> (K, V) {
        unsafe { self.table.remove(self.elem) }
    }

    /// Provides shared access to the key and owned access to the value of
    /// the entry and allows to replace or remove it based on the
    /// value of the returned option.
    #[cfg_attr(feature = "inline-more", inline)]
    pub fn replace_entry_with<F>(self, f: F) -> RawEntryMut<'a, K, V, S>
    where
        F: FnOnce(&K, V) -> Option<V>,
    {
        unsafe {
            let still_occupied = self
                .table
                .replace_bucket_with(self.elem.clone(), |(key, value)| {
                    f(&key, value).map(|new_value| (key, new_value))
                });

            if still_occupied {
                RawEntryMut::Occupied(self)
            } else {
                RawEntryMut::Vacant(RawVacantEntryMut {
                    table: self.table,
                    hash_builder: self.hash_builder,
                })
            }
        }
    }
}

impl<'a, K, V, S> RawVacantEntryMut<'a, K, V, S> {
    /// Sets the value of the entry with the VacantEntry's key,
    /// and returns a mutable reference to it.
    #[cfg_attr(feature = "inline-more", inline)]
    pub fn insert(self, key: K, value: V) -> (&'a mut K, &'a mut V)
    where
        K: Hash,
        S: BuildHasher,
    {
        let mut hasher = self.hash_builder.build_hasher();
        key.hash(&mut hasher);
        self.insert_hashed_nocheck(hasher.finish(), key, value)
    }

    /// Sets the value of the entry with the VacantEntry's key,
    /// and returns a mutable reference to it.
    #[cfg_attr(feature = "inline-more", inline)]
    #[allow(clippy::shadow_unrelated)]
    pub fn insert_hashed_nocheck(self, hash: u64, key: K, value: V) -> (&'a mut K, &'a mut V)
    where
        K: Hash,
        S: BuildHasher,
    {
        let hash_builder = self.hash_builder;
        self.insert_with_hasher(hash, key, value, |k| make_hash(hash_builder, k))
    }

    /// Set the value of an entry with a custom hasher function.
    #[cfg_attr(feature = "inline-more", inline)]
    pub fn insert_with_hasher<H>(
        self,
        hash: u64,
        key: K,
        value: V,
        hasher: H,
    ) -> (&'a mut K, &'a mut V)
    where
        H: Fn(&K) -> u64,
    {
        unsafe {
            let elem = self.table.insert(hash, (key, value), |x| hasher(&x.0));
            let &mut (ref mut k, ref mut v) = elem.as_mut();
            (k, v)
        }
    }

    #[cfg_attr(feature = "inline-more", inline)]
    fn insert_entry(self, key: K, value: V) -> RawOccupiedEntryMut<'a, K, V, S>
    where
        K: Hash,
        S: BuildHasher,
    {
        let hash_builder = self.hash_builder;
        let mut hasher = self.hash_builder.build_hasher();
        key.hash(&mut hasher);

        let elem = self.table.insert(hasher.finish(), (key, value), |k| {
            make_hash(hash_builder, &k.0)
        });
        RawOccupiedEntryMut {
            elem,
            table: self.table,
            hash_builder: self.hash_builder,
        }
    }
}

impl<K, V, S> Debug for RawEntryBuilderMut<'_, K, V, S> {
    fn fmt(&self, f: &mut fmt::Formatter<'_>) -> fmt::Result {
        f.debug_struct("RawEntryBuilder").finish()
    }
}

impl<K: Debug, V: Debug, S> Debug for RawEntryMut<'_, K, V, S> {
    fn fmt(&self, f: &mut fmt::Formatter<'_>) -> fmt::Result {
        match *self {
            RawEntryMut::Vacant(ref v) => f.debug_tuple("RawEntry").field(v).finish(),
            RawEntryMut::Occupied(ref o) => f.debug_tuple("RawEntry").field(o).finish(),
        }
    }
}

impl<K: Debug, V: Debug, S> Debug for RawOccupiedEntryMut<'_, K, V, S> {
    fn fmt(&self, f: &mut fmt::Formatter<'_>) -> fmt::Result {
        f.debug_struct("RawOccupiedEntryMut")
            .field("key", self.key())
            .field("value", self.get())
            .finish()
    }
}

impl<K, V, S> Debug for RawVacantEntryMut<'_, K, V, S> {
    fn fmt(&self, f: &mut fmt::Formatter<'_>) -> fmt::Result {
        f.debug_struct("RawVacantEntryMut").finish()
    }
}

impl<K, V, S> Debug for RawEntryBuilder<'_, K, V, S> {
    fn fmt(&self, f: &mut fmt::Formatter<'_>) -> fmt::Result {
        f.debug_struct("RawEntryBuilder").finish()
    }
}

/// A view into a single entry in a map, which may either be vacant or occupied.
///
/// This `enum` is constructed from the [`entry`] method on [`HashMap`].
///
/// [`HashMap`]: struct.HashMap.html
/// [`entry`]: struct.HashMap.html#method.entry
pub enum Entry<'a, K, V, S> {
    /// An occupied entry.
    Occupied(OccupiedEntry<'a, K, V, S>),

    /// A vacant entry.
    Vacant(VacantEntry<'a, K, V, S>),
}

impl<K: Debug, V: Debug, S> Debug for Entry<'_, K, V, S> {
    fn fmt(&self, f: &mut fmt::Formatter<'_>) -> fmt::Result {
        match *self {
            Entry::Vacant(ref v) => f.debug_tuple("Entry").field(v).finish(),
            Entry::Occupied(ref o) => f.debug_tuple("Entry").field(o).finish(),
        }
    }
}

/// A view into an occupied entry in a `HashMap`.
/// It is part of the [`Entry`] enum.
///
/// [`Entry`]: enum.Entry.html
pub struct OccupiedEntry<'a, K, V, S> {
    hash: u64,
    key: Option<K>,
    elem: Bucket<(K, V)>,
    table: &'a mut HashMap<K, V, S>,
}

unsafe impl<K, V, S> Send for OccupiedEntry<'_, K, V, S>
where
    K: Send,
    V: Send,
    S: Send,
{
}
unsafe impl<K, V, S> Sync for OccupiedEntry<'_, K, V, S>
where
    K: Sync,
    V: Sync,
    S: Sync,
{
}

impl<K: Debug, V: Debug, S> Debug for OccupiedEntry<'_, K, V, S> {
    fn fmt(&self, f: &mut fmt::Formatter<'_>) -> fmt::Result {
        f.debug_struct("OccupiedEntry")
            .field("key", self.key())
            .field("value", self.get())
            .finish()
    }
}

/// A view into a vacant entry in a `HashMap`.
/// It is part of the [`Entry`] enum.
///
/// [`Entry`]: enum.Entry.html
pub struct VacantEntry<'a, K, V, S> {
    hash: u64,
    key: K,
    table: &'a mut HashMap<K, V, S>,
}

impl<K: Debug, V, S> Debug for VacantEntry<'_, K, V, S> {
    fn fmt(&self, f: &mut fmt::Formatter<'_>) -> fmt::Result {
        f.debug_tuple("VacantEntry").field(self.key()).finish()
    }
}

impl<'a, K, V, S> IntoIterator for &'a HashMap<K, V, S> {
    type Item = (&'a K, &'a V);
    type IntoIter = Iter<'a, K, V>;

    #[cfg_attr(feature = "inline-more", inline)]
    fn into_iter(self) -> Iter<'a, K, V> {
        self.iter()
    }
}

impl<'a, K, V, S> IntoIterator for &'a mut HashMap<K, V, S> {
    type Item = (&'a K, &'a mut V);
    type IntoIter = IterMut<'a, K, V>;

    #[cfg_attr(feature = "inline-more", inline)]
    fn into_iter(self) -> IterMut<'a, K, V> {
        self.iter_mut()
    }
}

impl<K, V, S> IntoIterator for HashMap<K, V, S> {
    type Item = (K, V);
    type IntoIter = IntoIter<K, V>;

    /// Creates a consuming iterator, that is, one that moves each key-value
    /// pair out of the map in arbitrary order. The map cannot be used after
    /// calling this.
    ///
    /// # Examples
    ///
    /// ```
    /// use hashbrown::HashMap;
    ///
    /// let mut map = HashMap::new();
    /// map.insert("a", 1);
    /// map.insert("b", 2);
    /// map.insert("c", 3);
    ///
    /// // Not possible with .iter()
    /// let vec: Vec<(&str, i32)> = map.into_iter().collect();
    /// ```
    #[cfg_attr(feature = "inline-more", inline)]
    fn into_iter(self) -> IntoIter<K, V> {
        IntoIter {
            inner: self.table.into_iter(),
        }
    }
}

impl<'a, K, V> Iterator for Iter<'a, K, V> {
    type Item = (&'a K, &'a V);

    #[cfg_attr(feature = "inline-more", inline)]
    fn next(&mut self) -> Option<(&'a K, &'a V)> {
        // Avoid `Option::map` because it bloats LLVM IR.
        match self.inner.next() {
            Some(x) => unsafe {
                let r = x.as_ref();
                Some((&r.0, &r.1))
            },
            None => None,
        }
    }
    #[cfg_attr(feature = "inline-more", inline)]
    fn size_hint(&self) -> (usize, Option<usize>) {
        self.inner.size_hint()
    }
}
impl<K, V> ExactSizeIterator for Iter<'_, K, V> {
    #[cfg_attr(feature = "inline-more", inline)]
    fn len(&self) -> usize {
        self.inner.len()
    }
}

impl<K, V> FusedIterator for Iter<'_, K, V> {}

impl<'a, K, V> Iterator for IterMut<'a, K, V> {
    type Item = (&'a K, &'a mut V);

    #[cfg_attr(feature = "inline-more", inline)]
    fn next(&mut self) -> Option<(&'a K, &'a mut V)> {
        // Avoid `Option::map` because it bloats LLVM IR.
        match self.inner.next() {
            Some(x) => unsafe {
                let r = x.as_mut();
                Some((&r.0, &mut r.1))
            },
            None => None,
        }
    }
    #[cfg_attr(feature = "inline-more", inline)]
    fn size_hint(&self) -> (usize, Option<usize>) {
        self.inner.size_hint()
    }
}
impl<K, V> ExactSizeIterator for IterMut<'_, K, V> {
    #[cfg_attr(feature = "inline-more", inline)]
    fn len(&self) -> usize {
        self.inner.len()
    }
}
impl<K, V> FusedIterator for IterMut<'_, K, V> {}

impl<K, V> fmt::Debug for IterMut<'_, K, V>
where
    K: fmt::Debug,
    V: fmt::Debug,
{
    fn fmt(&self, f: &mut fmt::Formatter<'_>) -> fmt::Result {
        f.debug_list().entries(self.iter()).finish()
    }
}

impl<K, V> Iterator for IntoIter<K, V> {
    type Item = (K, V);

    #[cfg_attr(feature = "inline-more", inline)]
    fn next(&mut self) -> Option<(K, V)> {
        self.inner.next()
    }
    #[cfg_attr(feature = "inline-more", inline)]
    fn size_hint(&self) -> (usize, Option<usize>) {
        self.inner.size_hint()
    }
}
impl<K, V> ExactSizeIterator for IntoIter<K, V> {
    #[cfg_attr(feature = "inline-more", inline)]
    fn len(&self) -> usize {
        self.inner.len()
    }
}
impl<K, V> FusedIterator for IntoIter<K, V> {}

impl<K: Debug, V: Debug> fmt::Debug for IntoIter<K, V> {
    fn fmt(&self, f: &mut fmt::Formatter<'_>) -> fmt::Result {
        f.debug_list().entries(self.iter()).finish()
    }
}

impl<'a, K, V> Iterator for Keys<'a, K, V> {
    type Item = &'a K;

    #[cfg_attr(feature = "inline-more", inline)]
    fn next(&mut self) -> Option<&'a K> {
        // Avoid `Option::map` because it bloats LLVM IR.
        match self.inner.next() {
            Some((k, _)) => Some(k),
            None => None,
        }
    }
    #[cfg_attr(feature = "inline-more", inline)]
    fn size_hint(&self) -> (usize, Option<usize>) {
        self.inner.size_hint()
    }
}
impl<K, V> ExactSizeIterator for Keys<'_, K, V> {
    #[cfg_attr(feature = "inline-more", inline)]
    fn len(&self) -> usize {
        self.inner.len()
    }
}
impl<K, V> FusedIterator for Keys<'_, K, V> {}

impl<'a, K, V> Iterator for Values<'a, K, V> {
    type Item = &'a V;

    #[cfg_attr(feature = "inline-more", inline)]
    fn next(&mut self) -> Option<&'a V> {
        // Avoid `Option::map` because it bloats LLVM IR.
        match self.inner.next() {
            Some((_, v)) => Some(v),
            None => None,
        }
    }
    #[cfg_attr(feature = "inline-more", inline)]
    fn size_hint(&self) -> (usize, Option<usize>) {
        self.inner.size_hint()
    }
}
impl<K, V> ExactSizeIterator for Values<'_, K, V> {
    #[cfg_attr(feature = "inline-more", inline)]
    fn len(&self) -> usize {
        self.inner.len()
    }
}
impl<K, V> FusedIterator for Values<'_, K, V> {}

impl<'a, K, V> Iterator for ValuesMut<'a, K, V> {
    type Item = &'a mut V;

    #[cfg_attr(feature = "inline-more", inline)]
    fn next(&mut self) -> Option<&'a mut V> {
        // Avoid `Option::map` because it bloats LLVM IR.
        match self.inner.next() {
            Some((_, v)) => Some(v),
            None => None,
        }
    }
    #[cfg_attr(feature = "inline-more", inline)]
    fn size_hint(&self) -> (usize, Option<usize>) {
        self.inner.size_hint()
    }
}
impl<K, V> ExactSizeIterator for ValuesMut<'_, K, V> {
    #[cfg_attr(feature = "inline-more", inline)]
    fn len(&self) -> usize {
        self.inner.len()
    }
}
impl<K, V> FusedIterator for ValuesMut<'_, K, V> {}

impl<K, V> fmt::Debug for ValuesMut<'_, K, V>
where
    K: fmt::Debug,
    V: fmt::Debug,
{
    fn fmt(&self, f: &mut fmt::Formatter<'_>) -> fmt::Result {
        f.debug_list().entries(self.inner.iter()).finish()
    }
}

impl<'a, K, V> Iterator for Drain<'a, K, V> {
    type Item = (K, V);

    #[cfg_attr(feature = "inline-more", inline)]
    fn next(&mut self) -> Option<(K, V)> {
        self.inner.next()
    }
    #[cfg_attr(feature = "inline-more", inline)]
    fn size_hint(&self) -> (usize, Option<usize>) {
        self.inner.size_hint()
    }
}
impl<K, V> ExactSizeIterator for Drain<'_, K, V> {
    #[cfg_attr(feature = "inline-more", inline)]
    fn len(&self) -> usize {
        self.inner.len()
    }
}
impl<K, V> FusedIterator for Drain<'_, K, V> {}

impl<K, V> fmt::Debug for Drain<'_, K, V>
where
    K: fmt::Debug,
    V: fmt::Debug,
{
    fn fmt(&self, f: &mut fmt::Formatter<'_>) -> fmt::Result {
        f.debug_list().entries(self.iter()).finish()
    }
}

impl<'a, K, V, S> Entry<'a, K, V, S> {
    /// Sets the value of the entry, and returns an OccupiedEntry.
    ///
    /// # Examples
    ///
    /// ```
    /// use hashbrown::HashMap;
    ///
    /// let mut map: HashMap<&str, u32> = HashMap::new();
    /// let entry = map.entry("horseyland").insert(37);
    ///
    /// assert_eq!(entry.key(), &"horseyland");
    /// ```
    #[cfg_attr(feature = "inline-more", inline)]
    pub fn insert(self, value: V) -> OccupiedEntry<'a, K, V, S>
    where
        K: Hash,
        S: BuildHasher,
    {
        match self {
            Entry::Occupied(mut entry) => {
                entry.insert(value);
                entry
            }
            Entry::Vacant(entry) => entry.insert_entry(value),
        }
    }

    /// Ensures a value is in the entry by inserting the default if empty, and returns
    /// a mutable reference to the value in the entry.
    ///
    /// # Examples
    ///
    /// ```
    /// use hashbrown::HashMap;
    ///
    /// let mut map: HashMap<&str, u32> = HashMap::new();
    ///
    /// map.entry("poneyland").or_insert(3);
    /// assert_eq!(map["poneyland"], 3);
    ///
    /// *map.entry("poneyland").or_insert(10) *= 2;
    /// assert_eq!(map["poneyland"], 6);
    /// ```
    #[cfg_attr(feature = "inline-more", inline)]
    pub fn or_insert(self, default: V) -> &'a mut V
    where
        K: Hash,
        S: BuildHasher,
    {
        match self {
            Entry::Occupied(entry) => entry.into_mut(),
            Entry::Vacant(entry) => entry.insert(default),
        }
    }

    /// Ensures a value is in the entry by inserting the result of the default function if empty,
    /// and returns a mutable reference to the value in the entry.
    ///
    /// # Examples
    ///
    /// ```
    /// use hashbrown::HashMap;
    ///
    /// let mut map: HashMap<&str, String> = HashMap::new();
    /// let s = "hoho".to_string();
    ///
    /// map.entry("poneyland").or_insert_with(|| s);
    ///
    /// assert_eq!(map["poneyland"], "hoho".to_string());
    /// ```
    #[cfg_attr(feature = "inline-more", inline)]
    pub fn or_insert_with<F: FnOnce() -> V>(self, default: F) -> &'a mut V
    where
        K: Hash,
        S: BuildHasher,
    {
        match self {
            Entry::Occupied(entry) => entry.into_mut(),
            Entry::Vacant(entry) => entry.insert(default()),
        }
    }

    /// Ensures a value is in the entry by inserting, if empty, the result of the default function,
    /// which takes the key as its argument, and returns a mutable reference to the value in the
    /// entry.
    ///
    /// # Examples
    ///
    /// ```
    /// use hashbrown::HashMap;
    ///
    /// let mut map: HashMap<&str, usize> = HashMap::new();
    ///
    /// map.entry("poneyland").or_insert_with_key(|key| key.chars().count());
    ///
    /// assert_eq!(map["poneyland"], 9);
    /// ```
    #[cfg_attr(feature = "inline-more", inline)]
    pub fn or_insert_with_key<F: FnOnce(&K) -> V>(self, default: F) -> &'a mut V
    where
        K: Hash,
        S: BuildHasher,
    {
        match self {
            Entry::Occupied(entry) => entry.into_mut(),
            Entry::Vacant(entry) => {
                let value = default(entry.key());
                entry.insert(value)
            }
        }
    }

    /// Returns a reference to this entry's key.
    ///
    /// # Examples
    ///
    /// ```
    /// use hashbrown::HashMap;
    ///
    /// let mut map: HashMap<&str, u32> = HashMap::new();
    /// assert_eq!(map.entry("poneyland").key(), &"poneyland");
    /// ```
    #[cfg_attr(feature = "inline-more", inline)]
    pub fn key(&self) -> &K {
        match *self {
            Entry::Occupied(ref entry) => entry.key(),
            Entry::Vacant(ref entry) => entry.key(),
        }
    }

    /// Provides in-place mutable access to an occupied entry before any
    /// potential inserts into the map.
    ///
    /// # Examples
    ///
    /// ```
    /// use hashbrown::HashMap;
    ///
    /// let mut map: HashMap<&str, u32> = HashMap::new();
    ///
    /// map.entry("poneyland")
    ///    .and_modify(|e| { *e += 1 })
    ///    .or_insert(42);
    /// assert_eq!(map["poneyland"], 42);
    ///
    /// map.entry("poneyland")
    ///    .and_modify(|e| { *e += 1 })
    ///    .or_insert(42);
    /// assert_eq!(map["poneyland"], 43);
    /// ```
    #[cfg_attr(feature = "inline-more", inline)]
    pub fn and_modify<F>(self, f: F) -> Self
    where
        F: FnOnce(&mut V),
    {
        match self {
            Entry::Occupied(mut entry) => {
                f(entry.get_mut());
                Entry::Occupied(entry)
            }
            Entry::Vacant(entry) => Entry::Vacant(entry),
        }
    }

    /// Provides shared access to the key and owned access to the value of
    /// an occupied entry and allows to replace or remove it based on the
    /// value of the returned option.
    ///
    /// # Examples
    ///
    /// ```
    /// use hashbrown::HashMap;
    /// use hashbrown::hash_map::Entry;
    ///
    /// let mut map: HashMap<&str, u32> = HashMap::new();
    ///
    /// let entry = map
    ///     .entry("poneyland")
    ///     .and_replace_entry_with(|_k, _v| panic!());
    ///
    /// match entry {
    ///     Entry::Vacant(e) => {
    ///         assert_eq!(e.key(), &"poneyland");
    ///     }
    ///     Entry::Occupied(_) => panic!(),
    /// }
    ///
    /// map.insert("poneyland", 42);
    ///
    /// let entry = map
    ///     .entry("poneyland")
    ///     .and_replace_entry_with(|k, v| {
    ///         assert_eq!(k, &"poneyland");
    ///         assert_eq!(v, 42);
    ///         Some(v + 1)
    ///     });
    ///
    /// match entry {
    ///     Entry::Occupied(e) => {
    ///         assert_eq!(e.key(), &"poneyland");
    ///         assert_eq!(e.get(), &43);
    ///     }
    ///     Entry::Vacant(_) => panic!(),
    /// }
    ///
    /// assert_eq!(map["poneyland"], 43);
    ///
    /// let entry = map
    ///     .entry("poneyland")
    ///     .and_replace_entry_with(|_k, _v| None);
    ///
    /// match entry {
    ///     Entry::Vacant(e) => assert_eq!(e.key(), &"poneyland"),
    ///     Entry::Occupied(_) => panic!(),
    /// }
    ///
    /// assert!(!map.contains_key("poneyland"));
    /// ```
    #[cfg_attr(feature = "inline-more", inline)]
    pub fn and_replace_entry_with<F>(self, f: F) -> Self
    where
        F: FnOnce(&K, V) -> Option<V>,
    {
        match self {
            Entry::Occupied(entry) => entry.replace_entry_with(f),
            Entry::Vacant(_) => self,
        }
    }
}

impl<'a, K, V: Default, S> Entry<'a, K, V, S> {
    /// Ensures a value is in the entry by inserting the default value if empty,
    /// and returns a mutable reference to the value in the entry.
    ///
    /// # Examples
    ///
    /// ```
    /// use hashbrown::HashMap;
    ///
    /// let mut map: HashMap<&str, Option<u32>> = HashMap::new();
    /// map.entry("poneyland").or_default();
    ///
    /// assert_eq!(map["poneyland"], None);
    /// ```
    #[cfg_attr(feature = "inline-more", inline)]
    pub fn or_default(self) -> &'a mut V
    where
        K: Hash,
        S: BuildHasher,
    {
        match self {
            Entry::Occupied(entry) => entry.into_mut(),
            Entry::Vacant(entry) => entry.insert(Default::default()),
        }
    }
}

impl<'a, K, V, S> OccupiedEntry<'a, K, V, S> {
    /// Gets a reference to the key in the entry.
    ///
    /// # Examples
    ///
    /// ```
    /// use hashbrown::HashMap;
    ///
    /// let mut map: HashMap<&str, u32> = HashMap::new();
    /// map.entry("poneyland").or_insert(12);
    /// assert_eq!(map.entry("poneyland").key(), &"poneyland");
    /// ```
    #[cfg_attr(feature = "inline-more", inline)]
    pub fn key(&self) -> &K {
        unsafe { &self.elem.as_ref().0 }
    }

    /// Take the ownership of the key and value from the map.
    ///
    /// # Examples
    ///
    /// ```
    /// use hashbrown::HashMap;
    /// use hashbrown::hash_map::Entry;
    ///
    /// let mut map: HashMap<&str, u32> = HashMap::new();
    /// map.entry("poneyland").or_insert(12);
    ///
    /// if let Entry::Occupied(o) = map.entry("poneyland") {
    ///     // We delete the entry from the map.
    ///     o.remove_entry();
    /// }
    ///
    /// assert_eq!(map.contains_key("poneyland"), false);
    /// ```
    #[cfg_attr(feature = "inline-more", inline)]
    pub fn remove_entry(self) -> (K, V) {
        unsafe { self.table.table.remove(self.elem) }
    }

    /// Gets a reference to the value in the entry.
    ///
    /// # Examples
    ///
    /// ```
    /// use hashbrown::HashMap;
    /// use hashbrown::hash_map::Entry;
    ///
    /// let mut map: HashMap<&str, u32> = HashMap::new();
    /// map.entry("poneyland").or_insert(12);
    ///
    /// if let Entry::Occupied(o) = map.entry("poneyland") {
    ///     assert_eq!(o.get(), &12);
    /// }
    /// ```
    #[cfg_attr(feature = "inline-more", inline)]
    pub fn get(&self) -> &V {
        unsafe { &self.elem.as_ref().1 }
    }

    /// Gets a mutable reference to the value in the entry.
    ///
    /// If you need a reference to the `OccupiedEntry` which may outlive the
    /// destruction of the `Entry` value, see [`into_mut`].
    ///
    /// [`into_mut`]: #method.into_mut
    ///
    /// # Examples
    ///
    /// ```
    /// use hashbrown::HashMap;
    /// use hashbrown::hash_map::Entry;
    ///
    /// let mut map: HashMap<&str, u32> = HashMap::new();
    /// map.entry("poneyland").or_insert(12);
    ///
    /// assert_eq!(map["poneyland"], 12);
    /// if let Entry::Occupied(mut o) = map.entry("poneyland") {
    ///     *o.get_mut() += 10;
    ///     assert_eq!(*o.get(), 22);
    ///
    ///     // We can use the same Entry multiple times.
    ///     *o.get_mut() += 2;
    /// }
    ///
    /// assert_eq!(map["poneyland"], 24);
    /// ```
    #[cfg_attr(feature = "inline-more", inline)]
    pub fn get_mut(&mut self) -> &mut V {
        unsafe { &mut self.elem.as_mut().1 }
    }

    /// Converts the OccupiedEntry into a mutable reference to the value in the entry
    /// with a lifetime bound to the map itself.
    ///
    /// If you need multiple references to the `OccupiedEntry`, see [`get_mut`].
    ///
    /// [`get_mut`]: #method.get_mut
    ///
    /// # Examples
    ///
    /// ```
    /// use hashbrown::HashMap;
    /// use hashbrown::hash_map::Entry;
    ///
    /// let mut map: HashMap<&str, u32> = HashMap::new();
    /// map.entry("poneyland").or_insert(12);
    ///
    /// assert_eq!(map["poneyland"], 12);
    /// if let Entry::Occupied(o) = map.entry("poneyland") {
    ///     *o.into_mut() += 10;
    /// }
    ///
    /// assert_eq!(map["poneyland"], 22);
    /// ```
    #[cfg_attr(feature = "inline-more", inline)]
    pub fn into_mut(self) -> &'a mut V {
        unsafe { &mut self.elem.as_mut().1 }
    }

    /// Sets the value of the entry, and returns the entry's old value.
    ///
    /// # Examples
    ///
    /// ```
    /// use hashbrown::HashMap;
    /// use hashbrown::hash_map::Entry;
    ///
    /// let mut map: HashMap<&str, u32> = HashMap::new();
    /// map.entry("poneyland").or_insert(12);
    ///
    /// if let Entry::Occupied(mut o) = map.entry("poneyland") {
    ///     assert_eq!(o.insert(15), 12);
    /// }
    ///
    /// assert_eq!(map["poneyland"], 15);
    /// ```
    #[cfg_attr(feature = "inline-more", inline)]
    pub fn insert(&mut self, mut value: V) -> V {
        let old_value = self.get_mut();
        mem::swap(&mut value, old_value);
        value
    }

    /// Takes the value out of the entry, and returns it.
    ///
    /// # Examples
    ///
    /// ```
    /// use hashbrown::HashMap;
    /// use hashbrown::hash_map::Entry;
    ///
    /// let mut map: HashMap<&str, u32> = HashMap::new();
    /// map.entry("poneyland").or_insert(12);
    ///
    /// if let Entry::Occupied(o) = map.entry("poneyland") {
    ///     assert_eq!(o.remove(), 12);
    /// }
    ///
    /// assert_eq!(map.contains_key("poneyland"), false);
    /// ```
    #[cfg_attr(feature = "inline-more", inline)]
    pub fn remove(self) -> V {
        self.remove_entry().1
    }

    /// Replaces the entry, returning the old key and value. The new key in the hash map will be
    /// the key used to create this entry.
    ///
    /// # Examples
    ///
    /// ```
    /// use hashbrown::hash_map::{Entry, HashMap};
    /// use std::rc::Rc;
    ///
    /// let mut map: HashMap<Rc<String>, u32> = HashMap::new();
    /// map.insert(Rc::new("Stringthing".to_string()), 15);
    ///
    /// let my_key = Rc::new("Stringthing".to_string());
    ///
    /// if let Entry::Occupied(entry) = map.entry(my_key) {
    ///     // Also replace the key with a handle to our other key.
    ///     let (old_key, old_value): (Rc<String>, u32) = entry.replace_entry(16);
    /// }
    ///
    /// ```
    #[cfg_attr(feature = "inline-more", inline)]
    pub fn replace_entry(self, value: V) -> (K, V) {
        let entry = unsafe { self.elem.as_mut() };

        let old_key = mem::replace(&mut entry.0, self.key.unwrap());
        let old_value = mem::replace(&mut entry.1, value);

        (old_key, old_value)
    }

    /// Replaces the key in the hash map with the key used to create this entry.
    ///
    /// # Examples
    ///
    /// ```
    /// use hashbrown::hash_map::{Entry, HashMap};
    /// use std::rc::Rc;
    ///
    /// let mut map: HashMap<Rc<String>, u32> = HashMap::new();
    /// let mut known_strings: Vec<Rc<String>> = Vec::new();
    ///
    /// // Initialise known strings, run program, etc.
    ///
    /// reclaim_memory(&mut map, &known_strings);
    ///
    /// fn reclaim_memory(map: &mut HashMap<Rc<String>, u32>, known_strings: &[Rc<String>] ) {
    ///     for s in known_strings {
    ///         if let Entry::Occupied(entry) = map.entry(s.clone()) {
    ///             // Replaces the entry's key with our version of it in `known_strings`.
    ///             entry.replace_key();
    ///         }
    ///     }
    /// }
    /// ```
    #[cfg_attr(feature = "inline-more", inline)]
    pub fn replace_key(self) -> K {
        let entry = unsafe { self.elem.as_mut() };
        mem::replace(&mut entry.0, self.key.unwrap())
    }

    /// Provides shared access to the key and owned access to the value of
    /// the entry and allows to replace or remove it based on the
    /// value of the returned option.
    ///
    /// # Examples
    ///
    /// ```
    /// use hashbrown::HashMap;
    /// use hashbrown::hash_map::Entry;
    ///
    /// let mut map: HashMap<&str, u32> = HashMap::new();
    /// map.insert("poneyland", 42);
    ///
    /// let entry = match map.entry("poneyland") {
    ///     Entry::Occupied(e) => {
    ///         e.replace_entry_with(|k, v| {
    ///             assert_eq!(k, &"poneyland");
    ///             assert_eq!(v, 42);
    ///             Some(v + 1)
    ///         })
    ///     }
    ///     Entry::Vacant(_) => panic!(),
    /// };
    ///
    /// match entry {
    ///     Entry::Occupied(e) => {
    ///         assert_eq!(e.key(), &"poneyland");
    ///         assert_eq!(e.get(), &43);
    ///     }
    ///     Entry::Vacant(_) => panic!(),
    /// }
    ///
    /// assert_eq!(map["poneyland"], 43);
    ///
    /// let entry = match map.entry("poneyland") {
    ///     Entry::Occupied(e) => e.replace_entry_with(|_k, _v| None),
    ///     Entry::Vacant(_) => panic!(),
    /// };
    ///
    /// match entry {
    ///     Entry::Vacant(e) => {
    ///         assert_eq!(e.key(), &"poneyland");
    ///     }
    ///     Entry::Occupied(_) => panic!(),
    /// }
    ///
    /// assert!(!map.contains_key("poneyland"));
    /// ```
    #[cfg_attr(feature = "inline-more", inline)]
    pub fn replace_entry_with<F>(self, f: F) -> Entry<'a, K, V, S>
    where
        F: FnOnce(&K, V) -> Option<V>,
    {
        unsafe {
            let mut spare_key = None;

            self.table
                .table
                .replace_bucket_with(self.elem.clone(), |(key, value)| {
                    if let Some(new_value) = f(&key, value) {
                        Some((key, new_value))
                    } else {
                        spare_key = Some(key);
                        None
                    }
                });

            if let Some(key) = spare_key {
                Entry::Vacant(VacantEntry {
                    hash: self.hash,
                    key,
                    table: self.table,
                })
            } else {
                Entry::Occupied(self)
            }
        }
    }
}

impl<'a, K, V, S> VacantEntry<'a, K, V, S> {
    /// Gets a reference to the key that would be used when inserting a value
    /// through the `VacantEntry`.
    ///
    /// # Examples
    ///
    /// ```
    /// use hashbrown::HashMap;
    ///
    /// let mut map: HashMap<&str, u32> = HashMap::new();
    /// assert_eq!(map.entry("poneyland").key(), &"poneyland");
    /// ```
    #[cfg_attr(feature = "inline-more", inline)]
    pub fn key(&self) -> &K {
        &self.key
    }

    /// Take ownership of the key.
    ///
    /// # Examples
    ///
    /// ```
    /// use hashbrown::HashMap;
    /// use hashbrown::hash_map::Entry;
    ///
    /// let mut map: HashMap<&str, u32> = HashMap::new();
    ///
    /// if let Entry::Vacant(v) = map.entry("poneyland") {
    ///     v.into_key();
    /// }
    /// ```
    #[cfg_attr(feature = "inline-more", inline)]
    pub fn into_key(self) -> K {
        self.key
    }

    /// Sets the value of the entry with the VacantEntry's key,
    /// and returns a mutable reference to it.
    ///
    /// # Examples
    ///
    /// ```
    /// use hashbrown::HashMap;
    /// use hashbrown::hash_map::Entry;
    ///
    /// let mut map: HashMap<&str, u32> = HashMap::new();
    ///
    /// if let Entry::Vacant(o) = map.entry("poneyland") {
    ///     o.insert(37);
    /// }
    /// assert_eq!(map["poneyland"], 37);
    /// ```
    #[cfg_attr(feature = "inline-more", inline)]
    pub fn insert(self, value: V) -> &'a mut V
    where
        K: Hash,
        S: BuildHasher,
    {
        let hash_builder = &self.table.hash_builder;
        let bucket = self.table.table.insert(self.hash, (self.key, value), |x| {
            make_hash(hash_builder, &x.0)
        });
        unsafe { &mut bucket.as_mut().1 }
    }

    #[cfg_attr(feature = "inline-more", inline)]
    fn insert_entry(self, value: V) -> OccupiedEntry<'a, K, V, S>
    where
        K: Hash,
        S: BuildHasher,
    {
        let hash_builder = &self.table.hash_builder;
        let elem = self.table.table.insert(self.hash, (self.key, value), |x| {
            make_hash(hash_builder, &x.0)
        });
        OccupiedEntry {
            hash: self.hash,
            key: None,
            elem,
            table: self.table,
        }
    }
}

impl<K, V, S> FromIterator<(K, V)> for HashMap<K, V, S>
where
    K: Eq + Hash,
    S: BuildHasher + Default,
{
    #[cfg_attr(feature = "inline-more", inline)]
    fn from_iter<T: IntoIterator<Item = (K, V)>>(iter: T) -> Self {
        let iter = iter.into_iter();
        let mut map = Self::with_capacity_and_hasher(iter.size_hint().0, S::default());
        iter.for_each(|(k, v)| {
            map.insert(k, v);
        });
        map
    }
}

/// Inserts all new key-values from the iterator and replaces values with existing
/// keys with new values returned from the iterator.
impl<K, V, S> Extend<(K, V)> for HashMap<K, V, S>
where
    K: Eq + Hash,
    S: BuildHasher,
{
    #[cfg_attr(feature = "inline-more", inline)]
    fn extend<T: IntoIterator<Item = (K, V)>>(&mut self, iter: T) {
        // Keys may be already present or show multiple times in the iterator.
        // Reserve the entire hint lower bound if the map is empty.
        // Otherwise reserve half the hint (rounded up), so the map
        // will only resize twice in the worst case.
        let iter = iter.into_iter();
        let reserve = if self.is_empty() {
            iter.size_hint().0
        } else {
            (iter.size_hint().0 + 1) / 2
        };
        self.reserve(reserve);
        iter.for_each(move |(k, v)| {
            self.insert(k, v);
        });
    }

    #[inline]
    #[cfg(feature = "nightly")]
    fn extend_one(&mut self, (k, v): (K, V)) {
        self.insert(k, v);
    }

    #[inline]
    #[cfg(feature = "nightly")]
    fn extend_reserve(&mut self, additional: usize) {
        // Keys may be already present or show multiple times in the iterator.
        // Reserve the entire hint lower bound if the map is empty.
        // Otherwise reserve half the hint (rounded up), so the map
        // will only resize twice in the worst case.
        let reserve = if self.is_empty() {
            additional
        } else {
            (additional + 1) / 2
        };
        self.reserve(reserve);
    }
}

impl<'a, K, V, S> Extend<(&'a K, &'a V)> for HashMap<K, V, S>
where
    K: Eq + Hash + Copy,
    V: Copy,
    S: BuildHasher,
{
    #[cfg_attr(feature = "inline-more", inline)]
    fn extend<T: IntoIterator<Item = (&'a K, &'a V)>>(&mut self, iter: T) {
        self.extend(iter.into_iter().map(|(&key, &value)| (key, value)));
    }

    #[inline]
    #[cfg(feature = "nightly")]
    fn extend_one(&mut self, (k, v): (&'a K, &'a V)) {
        self.insert(*k, *v);
    }

    #[inline]
    #[cfg(feature = "nightly")]
    fn extend_reserve(&mut self, additional: usize) {
        Extend::<(K, V)>::extend_reserve(self, additional);
    }
}

#[allow(dead_code)]
fn assert_covariance() {
    fn map_key<'new>(v: HashMap<&'static str, u8>) -> HashMap<&'new str, u8> {
        v
    }
    fn map_val<'new>(v: HashMap<u8, &'static str>) -> HashMap<u8, &'new str> {
        v
    }
    fn iter_key<'a, 'new>(v: Iter<'a, &'static str, u8>) -> Iter<'a, &'new str, u8> {
        v
    }
    fn iter_val<'a, 'new>(v: Iter<'a, u8, &'static str>) -> Iter<'a, u8, &'new str> {
        v
    }
    fn into_iter_key<'new>(v: IntoIter<&'static str, u8>) -> IntoIter<&'new str, u8> {
        v
    }
    fn into_iter_val<'new>(v: IntoIter<u8, &'static str>) -> IntoIter<u8, &'new str> {
        v
    }
    fn keys_key<'a, 'new>(v: Keys<'a, &'static str, u8>) -> Keys<'a, &'new str, u8> {
        v
    }
    fn keys_val<'a, 'new>(v: Keys<'a, u8, &'static str>) -> Keys<'a, u8, &'new str> {
        v
    }
    fn values_key<'a, 'new>(v: Values<'a, &'static str, u8>) -> Values<'a, &'new str, u8> {
        v
    }
    fn values_val<'a, 'new>(v: Values<'a, u8, &'static str>) -> Values<'a, u8, &'new str> {
        v
    }
    fn drain<'new>(
        d: Drain<'static, &'static str, &'static str>,
    ) -> Drain<'new, &'new str, &'new str> {
        d
    }
}

#[cfg(test)]
mod test_map {
    use super::DefaultHashBuilder;
    use super::Entry::{Occupied, Vacant};
    use super::{HashMap, RawEntryMut};
    use crate::TryReserveError::*;
    use rand::{rngs::SmallRng, Rng, SeedableRng};
    use std::cell::RefCell;
    use std::usize;
    use std::vec::Vec;

    #[test]
    fn test_zero_capacities() {
        type HM = HashMap<i32, i32>;

        let m = HM::new();
        assert_eq!(m.capacity(), 0);

        let m = HM::default();
        assert_eq!(m.capacity(), 0);

        let m = HM::with_hasher(DefaultHashBuilder::default());
        assert_eq!(m.capacity(), 0);

        let m = HM::with_capacity(0);
        assert_eq!(m.capacity(), 0);

        let m = HM::with_capacity_and_hasher(0, DefaultHashBuilder::default());
        assert_eq!(m.capacity(), 0);

        let mut m = HM::new();
        m.insert(1, 1);
        m.insert(2, 2);
        m.remove(&1);
        m.remove(&2);
        m.shrink_to_fit();
        assert_eq!(m.capacity(), 0);

        let mut m = HM::new();
        m.reserve(0);
        assert_eq!(m.capacity(), 0);
    }

    #[test]
    fn test_create_capacity_zero() {
        let mut m = HashMap::with_capacity(0);

        assert!(m.insert(1, 1).is_none());

        assert!(m.contains_key(&1));
        assert!(!m.contains_key(&0));
    }

    #[test]
    fn test_insert() {
        let mut m = HashMap::new();
        assert_eq!(m.len(), 0);
        assert!(m.insert(1, 2).is_none());
        assert_eq!(m.len(), 1);
        assert!(m.insert(2, 4).is_none());
        assert_eq!(m.len(), 2);
        assert_eq!(*m.get(&1).unwrap(), 2);
        assert_eq!(*m.get(&2).unwrap(), 4);
    }

    #[test]
    fn test_clone() {
        let mut m = HashMap::new();
        assert_eq!(m.len(), 0);
        assert!(m.insert(1, 2).is_none());
        assert_eq!(m.len(), 1);
        assert!(m.insert(2, 4).is_none());
        assert_eq!(m.len(), 2);
        let m2 = m.clone();
        assert_eq!(*m2.get(&1).unwrap(), 2);
        assert_eq!(*m2.get(&2).unwrap(), 4);
        assert_eq!(m2.len(), 2);
    }

    #[test]
    fn test_clone_from() {
        let mut m = HashMap::new();
        let mut m2 = HashMap::new();
        assert_eq!(m.len(), 0);
        assert!(m.insert(1, 2).is_none());
        assert_eq!(m.len(), 1);
        assert!(m.insert(2, 4).is_none());
        assert_eq!(m.len(), 2);
        m2.clone_from(&m);
        assert_eq!(*m2.get(&1).unwrap(), 2);
        assert_eq!(*m2.get(&2).unwrap(), 4);
        assert_eq!(m2.len(), 2);
    }

    thread_local! { static DROP_VECTOR: RefCell<Vec<i32>> = RefCell::new(Vec::new()) }

    #[derive(Hash, PartialEq, Eq)]
    struct Droppable {
        k: usize,
    }

    impl Droppable {
        fn new(k: usize) -> Droppable {
            DROP_VECTOR.with(|slot| {
                slot.borrow_mut()[k] += 1;
            });

            Droppable { k }
        }
    }

    impl Drop for Droppable {
        fn drop(&mut self) {
            DROP_VECTOR.with(|slot| {
                slot.borrow_mut()[self.k] -= 1;
            });
        }
    }

    impl Clone for Droppable {
        fn clone(&self) -> Self {
            Droppable::new(self.k)
        }
    }

    #[test]
    fn test_drops() {
        DROP_VECTOR.with(|slot| {
            *slot.borrow_mut() = vec![0; 200];
        });

        {
            let mut m = HashMap::new();

            DROP_VECTOR.with(|v| {
                for i in 0..200 {
                    assert_eq!(v.borrow()[i], 0);
                }
            });

            for i in 0..100 {
                let d1 = Droppable::new(i);
                let d2 = Droppable::new(i + 100);
                m.insert(d1, d2);
            }

            DROP_VECTOR.with(|v| {
                for i in 0..200 {
                    assert_eq!(v.borrow()[i], 1);
                }
            });

            for i in 0..50 {
                let k = Droppable::new(i);
                let v = m.remove(&k);

                assert!(v.is_some());

                DROP_VECTOR.with(|v| {
                    assert_eq!(v.borrow()[i], 1);
                    assert_eq!(v.borrow()[i + 100], 1);
                });
            }

            DROP_VECTOR.with(|v| {
                for i in 0..50 {
                    assert_eq!(v.borrow()[i], 0);
                    assert_eq!(v.borrow()[i + 100], 0);
                }

                for i in 50..100 {
                    assert_eq!(v.borrow()[i], 1);
                    assert_eq!(v.borrow()[i + 100], 1);
                }
            });
        }

        DROP_VECTOR.with(|v| {
            for i in 0..200 {
                assert_eq!(v.borrow()[i], 0);
            }
        });
    }

    #[test]
    fn test_into_iter_drops() {
        DROP_VECTOR.with(|v| {
            *v.borrow_mut() = vec![0; 200];
        });

        let hm = {
            let mut hm = HashMap::new();

            DROP_VECTOR.with(|v| {
                for i in 0..200 {
                    assert_eq!(v.borrow()[i], 0);
                }
            });

            for i in 0..100 {
                let d1 = Droppable::new(i);
                let d2 = Droppable::new(i + 100);
                hm.insert(d1, d2);
            }

            DROP_VECTOR.with(|v| {
                for i in 0..200 {
                    assert_eq!(v.borrow()[i], 1);
                }
            });

            hm
        };

        // By the way, ensure that cloning doesn't screw up the dropping.
        drop(hm.clone());

        {
            let mut half = hm.into_iter().take(50);

            DROP_VECTOR.with(|v| {
                for i in 0..200 {
                    assert_eq!(v.borrow()[i], 1);
                }
            });

            for _ in half.by_ref() {}

            DROP_VECTOR.with(|v| {
                let nk = (0..100).filter(|&i| v.borrow()[i] == 1).count();

                let nv = (0..100).filter(|&i| v.borrow()[i + 100] == 1).count();

                assert_eq!(nk, 50);
                assert_eq!(nv, 50);
            });
        };

        DROP_VECTOR.with(|v| {
            for i in 0..200 {
                assert_eq!(v.borrow()[i], 0);
            }
        });
    }

    #[test]
    fn test_empty_remove() {
        let mut m: HashMap<i32, bool> = HashMap::new();
        assert_eq!(m.remove(&0), None);
    }

    #[test]
    fn test_empty_entry() {
        let mut m: HashMap<i32, bool> = HashMap::new();
        match m.entry(0) {
            Occupied(_) => panic!(),
            Vacant(_) => {}
        }
        assert!(*m.entry(0).or_insert(true));
        assert_eq!(m.len(), 1);
    }

    #[test]
    fn test_empty_iter() {
        let mut m: HashMap<i32, bool> = HashMap::new();
        assert_eq!(m.drain().next(), None);
        assert_eq!(m.keys().next(), None);
        assert_eq!(m.values().next(), None);
        assert_eq!(m.values_mut().next(), None);
        assert_eq!(m.iter().next(), None);
        assert_eq!(m.iter_mut().next(), None);
        assert_eq!(m.len(), 0);
        assert!(m.is_empty());
        assert_eq!(m.into_iter().next(), None);
    }

    #[test]
    #[cfg_attr(miri, ignore)] // FIXME: takes too long
    fn test_lots_of_insertions() {
        let mut m = HashMap::new();

        // Try this a few times to make sure we never screw up the hashmap's
        // internal state.
        for _ in 0..10 {
            assert!(m.is_empty());

            for i in 1..1001 {
                assert!(m.insert(i, i).is_none());

                for j in 1..=i {
                    let r = m.get(&j);
                    assert_eq!(r, Some(&j));
                }

                for j in i + 1..1001 {
                    let r = m.get(&j);
                    assert_eq!(r, None);
                }
            }

            for i in 1001..2001 {
                assert!(!m.contains_key(&i));
            }

            // remove forwards
            for i in 1..1001 {
                assert!(m.remove(&i).is_some());

                for j in 1..=i {
                    assert!(!m.contains_key(&j));
                }

                for j in i + 1..1001 {
                    assert!(m.contains_key(&j));
                }
            }

            for i in 1..1001 {
                assert!(!m.contains_key(&i));
            }

            for i in 1..1001 {
                assert!(m.insert(i, i).is_none());
            }

            // remove backwards
            for i in (1..1001).rev() {
                assert!(m.remove(&i).is_some());

                for j in i..1001 {
                    assert!(!m.contains_key(&j));
                }

                for j in 1..i {
                    assert!(m.contains_key(&j));
                }
            }
        }
    }

    #[test]
    fn test_find_mut() {
        let mut m = HashMap::new();
        assert!(m.insert(1, 12).is_none());
        assert!(m.insert(2, 8).is_none());
        assert!(m.insert(5, 14).is_none());
        let new = 100;
        match m.get_mut(&5) {
            None => panic!(),
            Some(x) => *x = new,
        }
        assert_eq!(m.get(&5), Some(&new));
    }

    #[test]
    fn test_insert_overwrite() {
        let mut m = HashMap::new();
        assert!(m.insert(1, 2).is_none());
        assert_eq!(*m.get(&1).unwrap(), 2);
        assert!(!m.insert(1, 3).is_none());
        assert_eq!(*m.get(&1).unwrap(), 3);
    }

    #[test]
    fn test_insert_conflicts() {
        let mut m = HashMap::with_capacity(4);
        assert!(m.insert(1, 2).is_none());
        assert!(m.insert(5, 3).is_none());
        assert!(m.insert(9, 4).is_none());
        assert_eq!(*m.get(&9).unwrap(), 4);
        assert_eq!(*m.get(&5).unwrap(), 3);
        assert_eq!(*m.get(&1).unwrap(), 2);
    }

    #[test]
    fn test_conflict_remove() {
        let mut m = HashMap::with_capacity(4);
        assert!(m.insert(1, 2).is_none());
        assert_eq!(*m.get(&1).unwrap(), 2);
        assert!(m.insert(5, 3).is_none());
        assert_eq!(*m.get(&1).unwrap(), 2);
        assert_eq!(*m.get(&5).unwrap(), 3);
        assert!(m.insert(9, 4).is_none());
        assert_eq!(*m.get(&1).unwrap(), 2);
        assert_eq!(*m.get(&5).unwrap(), 3);
        assert_eq!(*m.get(&9).unwrap(), 4);
        assert!(m.remove(&1).is_some());
        assert_eq!(*m.get(&9).unwrap(), 4);
        assert_eq!(*m.get(&5).unwrap(), 3);
    }

    #[test]
    fn test_is_empty() {
        let mut m = HashMap::with_capacity(4);
        assert!(m.insert(1, 2).is_none());
        assert!(!m.is_empty());
        assert!(m.remove(&1).is_some());
        assert!(m.is_empty());
    }

    #[test]
    fn test_remove() {
        let mut m = HashMap::new();
        m.insert(1, 2);
        assert_eq!(m.remove(&1), Some(2));
        assert_eq!(m.remove(&1), None);
    }

    #[test]
    fn test_remove_entry() {
        let mut m = HashMap::new();
        m.insert(1, 2);
        assert_eq!(m.remove_entry(&1), Some((1, 2)));
        assert_eq!(m.remove(&1), None);
    }

    #[test]
    fn test_iterate() {
        let mut m = HashMap::with_capacity(4);
        for i in 0..32 {
            assert!(m.insert(i, i * 2).is_none());
        }
        assert_eq!(m.len(), 32);

        let mut observed: u32 = 0;

        for (k, v) in &m {
            assert_eq!(*v, *k * 2);
            observed |= 1 << *k;
        }
        assert_eq!(observed, 0xFFFF_FFFF);
    }

    #[test]
    fn test_keys() {
        let vec = vec![(1, 'a'), (2, 'b'), (3, 'c')];
        let map: HashMap<_, _> = vec.into_iter().collect();
        let keys: Vec<_> = map.keys().cloned().collect();
        assert_eq!(keys.len(), 3);
        assert!(keys.contains(&1));
        assert!(keys.contains(&2));
        assert!(keys.contains(&3));
    }

    #[test]
    fn test_values() {
        let vec = vec![(1, 'a'), (2, 'b'), (3, 'c')];
        let map: HashMap<_, _> = vec.into_iter().collect();
        let values: Vec<_> = map.values().cloned().collect();
        assert_eq!(values.len(), 3);
        assert!(values.contains(&'a'));
        assert!(values.contains(&'b'));
        assert!(values.contains(&'c'));
    }

    #[test]
    fn test_values_mut() {
        let vec = vec![(1, 1), (2, 2), (3, 3)];
        let mut map: HashMap<_, _> = vec.into_iter().collect();
        for value in map.values_mut() {
            *value = (*value) * 2
        }
        let values: Vec<_> = map.values().cloned().collect();
        assert_eq!(values.len(), 3);
        assert!(values.contains(&2));
        assert!(values.contains(&4));
        assert!(values.contains(&6));
    }

    #[test]
    fn test_find() {
        let mut m = HashMap::new();
        assert!(m.get(&1).is_none());
        m.insert(1, 2);
        match m.get(&1) {
            None => panic!(),
            Some(v) => assert_eq!(*v, 2),
        }
    }

    #[test]
    fn test_eq() {
        let mut m1 = HashMap::new();
        m1.insert(1, 2);
        m1.insert(2, 3);
        m1.insert(3, 4);

        let mut m2 = HashMap::new();
        m2.insert(1, 2);
        m2.insert(2, 3);

        assert!(m1 != m2);

        m2.insert(3, 4);

        assert_eq!(m1, m2);
    }

    #[test]
    fn test_show() {
        let mut map = HashMap::new();
        let empty: HashMap<i32, i32> = HashMap::new();

        map.insert(1, 2);
        map.insert(3, 4);

        let map_str = format!("{:?}", map);

        assert!(map_str == "{1: 2, 3: 4}" || map_str == "{3: 4, 1: 2}");
        assert_eq!(format!("{:?}", empty), "{}");
    }

    #[test]
    fn test_expand() {
        let mut m = HashMap::new();

        assert_eq!(m.len(), 0);
        assert!(m.is_empty());

        let mut i = 0;
        let old_raw_cap = m.raw_capacity();
        while old_raw_cap == m.raw_capacity() {
            m.insert(i, i);
            i += 1;
        }

        assert_eq!(m.len(), i);
        assert!(!m.is_empty());
    }

    #[test]
    fn test_behavior_resize_policy() {
        let mut m = HashMap::new();

        assert_eq!(m.len(), 0);
        assert_eq!(m.raw_capacity(), 1);
        assert!(m.is_empty());

        m.insert(0, 0);
        m.remove(&0);
        assert!(m.is_empty());
        let initial_raw_cap = m.raw_capacity();
        m.reserve(initial_raw_cap);
        let raw_cap = m.raw_capacity();

        assert_eq!(raw_cap, initial_raw_cap * 2);

        let mut i = 0;
        for _ in 0..raw_cap * 3 / 4 {
            m.insert(i, i);
            i += 1;
        }
        // three quarters full

        assert_eq!(m.len(), i);
        assert_eq!(m.raw_capacity(), raw_cap);

        for _ in 0..raw_cap / 4 {
            m.insert(i, i);
            i += 1;
        }
        // half full

        let new_raw_cap = m.raw_capacity();
        assert_eq!(new_raw_cap, raw_cap * 2);

        for _ in 0..raw_cap / 2 - 1 {
            i -= 1;
            m.remove(&i);
            assert_eq!(m.raw_capacity(), new_raw_cap);
        }
        // A little more than one quarter full.
        m.shrink_to_fit();
        assert_eq!(m.raw_capacity(), raw_cap);
        // again, a little more than half full
        for _ in 0..raw_cap / 2 {
            i -= 1;
            m.remove(&i);
        }
        m.shrink_to_fit();

        assert_eq!(m.len(), i);
        assert!(!m.is_empty());
        assert_eq!(m.raw_capacity(), initial_raw_cap);
    }

    #[test]
    fn test_reserve_shrink_to_fit() {
        let mut m = HashMap::new();
        m.insert(0, 0);
        m.remove(&0);
        assert!(m.capacity() >= m.len());
        for i in 0..128 {
            m.insert(i, i);
        }
        m.reserve(256);

        let usable_cap = m.capacity();
        for i in 128..(128 + 256) {
            m.insert(i, i);
            assert_eq!(m.capacity(), usable_cap);
        }

        for i in 100..(128 + 256) {
            assert_eq!(m.remove(&i), Some(i));
        }
        m.shrink_to_fit();

        assert_eq!(m.len(), 100);
        assert!(!m.is_empty());
        assert!(m.capacity() >= m.len());

        for i in 0..100 {
            assert_eq!(m.remove(&i), Some(i));
        }
        m.shrink_to_fit();
        m.insert(0, 0);

        assert_eq!(m.len(), 1);
        assert!(m.capacity() >= m.len());
        assert_eq!(m.remove(&0), Some(0));
    }

    #[test]
    fn test_from_iter() {
        let xs = [(1, 1), (2, 2), (2, 2), (3, 3), (4, 4), (5, 5), (6, 6)];

        let map: HashMap<_, _> = xs.iter().cloned().collect();

        for &(k, v) in &xs {
            assert_eq!(map.get(&k), Some(&v));
        }

        assert_eq!(map.iter().len(), xs.len() - 1);
    }

    #[test]
    fn test_size_hint() {
        let xs = [(1, 1), (2, 2), (3, 3), (4, 4), (5, 5), (6, 6)];

        let map: HashMap<_, _> = xs.iter().cloned().collect();

        let mut iter = map.iter();

        for _ in iter.by_ref().take(3) {}

        assert_eq!(iter.size_hint(), (3, Some(3)));
    }

    #[test]
    fn test_iter_len() {
        let xs = [(1, 1), (2, 2), (3, 3), (4, 4), (5, 5), (6, 6)];

        let map: HashMap<_, _> = xs.iter().cloned().collect();

        let mut iter = map.iter();

        for _ in iter.by_ref().take(3) {}

        assert_eq!(iter.len(), 3);
    }

    #[test]
    fn test_mut_size_hint() {
        let xs = [(1, 1), (2, 2), (3, 3), (4, 4), (5, 5), (6, 6)];

        let mut map: HashMap<_, _> = xs.iter().cloned().collect();

        let mut iter = map.iter_mut();

        for _ in iter.by_ref().take(3) {}

        assert_eq!(iter.size_hint(), (3, Some(3)));
    }

    #[test]
    fn test_iter_mut_len() {
        let xs = [(1, 1), (2, 2), (3, 3), (4, 4), (5, 5), (6, 6)];

        let mut map: HashMap<_, _> = xs.iter().cloned().collect();

        let mut iter = map.iter_mut();

        for _ in iter.by_ref().take(3) {}

        assert_eq!(iter.len(), 3);
    }

    #[test]
    fn test_index() {
        let mut map = HashMap::new();

        map.insert(1, 2);
        map.insert(2, 1);
        map.insert(3, 4);

        assert_eq!(map[&2], 1);
    }

    #[test]
    #[should_panic]
    fn test_index_nonexistent() {
        let mut map = HashMap::new();

        map.insert(1, 2);
        map.insert(2, 1);
        map.insert(3, 4);

        map[&4];
    }

    #[test]
    fn test_entry() {
        let xs = [(1, 10), (2, 20), (3, 30), (4, 40), (5, 50), (6, 60)];

        let mut map: HashMap<_, _> = xs.iter().cloned().collect();

        // Existing key (insert)
        match map.entry(1) {
            Vacant(_) => unreachable!(),
            Occupied(mut view) => {
                assert_eq!(view.get(), &10);
                assert_eq!(view.insert(100), 10);
            }
        }
        assert_eq!(map.get(&1).unwrap(), &100);
        assert_eq!(map.len(), 6);

        // Existing key (update)
        match map.entry(2) {
            Vacant(_) => unreachable!(),
            Occupied(mut view) => {
                let v = view.get_mut();
                let new_v = (*v) * 10;
                *v = new_v;
            }
        }
        assert_eq!(map.get(&2).unwrap(), &200);
        assert_eq!(map.len(), 6);

        // Existing key (take)
        match map.entry(3) {
            Vacant(_) => unreachable!(),
            Occupied(view) => {
                assert_eq!(view.remove(), 30);
            }
        }
        assert_eq!(map.get(&3), None);
        assert_eq!(map.len(), 5);

        // Inexistent key (insert)
        match map.entry(10) {
            Occupied(_) => unreachable!(),
            Vacant(view) => {
                assert_eq!(*view.insert(1000), 1000);
            }
        }
        assert_eq!(map.get(&10).unwrap(), &1000);
        assert_eq!(map.len(), 6);
    }

    #[test]
    fn test_entry_take_doesnt_corrupt() {
        #![allow(deprecated)] //rand
                              // Test for #19292
        fn check(m: &HashMap<i32, ()>) {
            for k in m.keys() {
                assert!(m.contains_key(k), "{} is in keys() but not in the map?", k);
            }
        }

        let mut m = HashMap::new();

        let mut rng = {
            let seed = [1, 2, 3, 4, 5, 6, 7, 8, 9, 10, 11, 12, 13, 14, 15, 16];
            SmallRng::from_seed(seed)
        };

        // Populate the map with some items.
        for _ in 0..50 {
            let x = rng.gen_range(-10, 10);
            m.insert(x, ());
        }

        for _ in 0..1000 {
            let x = rng.gen_range(-10, 10);
            match m.entry(x) {
                Vacant(_) => {}
                Occupied(e) => {
                    e.remove();
                }
            }

            check(&m);
        }
    }

    #[test]
    fn test_extend_ref() {
        let mut a = HashMap::new();
        a.insert(1, "one");
        let mut b = HashMap::new();
        b.insert(2, "two");
        b.insert(3, "three");

        a.extend(&b);

        assert_eq!(a.len(), 3);
        assert_eq!(a[&1], "one");
        assert_eq!(a[&2], "two");
        assert_eq!(a[&3], "three");
    }

    #[test]
    fn test_capacity_not_less_than_len() {
        let mut a = HashMap::new();
        let mut item = 0;

        for _ in 0..116 {
            a.insert(item, 0);
            item += 1;
        }

        assert!(a.capacity() > a.len());

        let free = a.capacity() - a.len();
        for _ in 0..free {
            a.insert(item, 0);
            item += 1;
        }

        assert_eq!(a.len(), a.capacity());

        // Insert at capacity should cause allocation.
        a.insert(item, 0);
        assert!(a.capacity() > a.len());
    }

    #[test]
    fn test_occupied_entry_key() {
        let mut a = HashMap::new();
        let key = "hello there";
        let value = "value goes here";
        assert!(a.is_empty());
        a.insert(key.clone(), value.clone());
        assert_eq!(a.len(), 1);
        assert_eq!(a[key], value);

        match a.entry(key.clone()) {
            Vacant(_) => panic!(),
            Occupied(e) => assert_eq!(key, *e.key()),
        }
        assert_eq!(a.len(), 1);
        assert_eq!(a[key], value);
    }

    #[test]
    fn test_vacant_entry_key() {
        let mut a = HashMap::new();
        let key = "hello there";
        let value = "value goes here";

        assert!(a.is_empty());
        match a.entry(key.clone()) {
            Occupied(_) => panic!(),
            Vacant(e) => {
                assert_eq!(key, *e.key());
                e.insert(value.clone());
            }
        }
        assert_eq!(a.len(), 1);
        assert_eq!(a[key], value);
    }

    #[test]
    fn test_occupied_entry_replace_entry_with() {
        let mut a = HashMap::new();

        let key = "a key";
        let value = "an initial value";
        let new_value = "a new value";

<<<<<<< HEAD
        let entry = a.entry(key).insert(value).replace_entry_with(|k, v| {
=======
        a.entry(key).insert(value).replace_entry_with(|k, v| {
>>>>>>> 2325615d
            assert_eq!(k, &key);
            assert_eq!(v, value);
            Some(new_value)
        });
<<<<<<< HEAD

        match entry {
            Vacant(_) => panic!(),
            Occupied(e) => {
                assert_eq!(e.key(), &key);
                assert_eq!(e.get(), &new_value);
            }
        }
=======
>>>>>>> 2325615d

        assert_eq!(a[key], new_value);
        assert_eq!(a.len(), 1);

<<<<<<< HEAD
        let entry = match a.entry(key) {
            Vacant(_) => unreachable!(),
            Occupied(e) => e.replace_entry_with(|k, v| {
                assert_eq!(k, &key);
                assert_eq!(v, new_value);
                None
            }),
        };

        match entry {
            Vacant(e) => assert_eq!(e.key(), &key),
            Occupied(_) => panic!(),
=======
        match a.entry(key) {
            Occupied(e) => {
                e.replace_entry_with(|k, v| {
                    assert_eq!(k, &key);
                    assert_eq!(v, new_value);
                    None
                });
            }
            Vacant(_) => panic!(),
>>>>>>> 2325615d
        }

        assert!(!a.contains_key(key));
        assert_eq!(a.len(), 0);
    }

    #[test]
    fn test_entry_and_replace_entry_with() {
        let mut a = HashMap::new();

        let key = "a key";
        let value = "an initial value";
        let new_value = "a new value";

<<<<<<< HEAD
        let entry = match a.entry(key) {
            e @ Vacant(_) => e.and_replace_entry_with(|_, _| panic!()),
            Occupied(_) => unreachable!(),
        };

        match entry {
            Vacant(e) => assert_eq!(e.key(), &key),
            Occupied(_) => panic!(),
        }
=======
        a.entry(key)
            .and_replace_entry_with(|_, _| panic!("Can't replace a VacantEntry"));
>>>>>>> 2325615d

        a.insert(key, value);

        let entry = a.entry(key).and_replace_entry_with(|k, v| {
            assert_eq!(k, &key);
            assert_eq!(v, value);
            Some(new_value)
        });

        match entry {
            Vacant(_) => panic!(),
            Occupied(e) => {
                assert_eq!(e.key(), &key);
                assert_eq!(e.get(), &new_value);
            }
        }

        assert_eq!(a[key], new_value);
        assert_eq!(a.len(), 1);

        let entry = a.entry(key).and_replace_entry_with(|k, v| {
            assert_eq!(k, &key);
            assert_eq!(v, new_value);
            None
        });

        match entry {
            Vacant(e) => assert_eq!(e.key(), &key),
            Occupied(_) => panic!(),
        }

        assert!(!a.contains_key(key));
        assert_eq!(a.len(), 0);
    }

    #[test]
    fn test_raw_occupied_entry_replace_entry_with() {
        let mut a = HashMap::new();

        let key = "a key";
        let value = "an initial value";
        let new_value = "a new value";

        a.raw_entry_mut()
            .from_key(&key)
            .insert(key, value)
            .replace_entry_with(|k, v| {
                assert_eq!(k, &key);
                assert_eq!(v, value);
                Some(new_value)
            });

        assert_eq!(a[key], new_value);
        assert_eq!(a.len(), 1);

        match a.raw_entry_mut().from_key(&key) {
            RawEntryMut::Occupied(e) => {
                e.replace_entry_with(|k, v| {
                    assert_eq!(k, &key);
                    assert_eq!(v, new_value);
                    None
                });
            }
            RawEntryMut::Vacant(_) => panic!(),
        }

        assert!(!a.contains_key(key));
        assert_eq!(a.len(), 0);
    }

    #[test]
    fn test_raw_entry_and_replace_entry_with() {
        let mut a = HashMap::new();

        let key = "a key";
        let value = "an initial value";
        let new_value = "a new value";

        a.raw_entry_mut()
            .from_key(&key)
            .and_replace_entry_with(|_, _| panic!("Can't replace a VacantEntry"));

        a.insert(key, value);

        a.raw_entry_mut()
            .from_key(&key)
            .and_replace_entry_with(|k, v| {
                assert_eq!(k, &key);
                assert_eq!(v, value);
                Some(new_value)
            });

        assert_eq!(a[key], new_value);
        assert_eq!(a.len(), 1);

        a.raw_entry_mut()
            .from_key(&key)
            .and_replace_entry_with(|k, v| {
                assert_eq!(k, &key);
                assert_eq!(v, new_value);
                None
            });

        assert!(!a.contains_key(key));
        assert_eq!(a.len(), 0);
    }

    #[test]
    fn test_replace_entry_with_doesnt_corrupt() {
        #![allow(deprecated)] //rand
                              // Test for #19292
        fn check(m: &HashMap<i32, ()>) {
            for k in m.keys() {
                assert!(m.contains_key(k), "{} is in keys() but not in the map?", k);
            }
        }

        let mut m = HashMap::new();

        let mut rng = {
            let seed = [1, 2, 3, 4, 5, 6, 7, 8, 9, 10, 11, 12, 13, 14, 15, 16];
            SmallRng::from_seed(seed)
        };

        // Populate the map with some items.
        for _ in 0..50 {
            let x = rng.gen_range(-10, 10);
            m.insert(x, ());
        }

        for _ in 0..1000 {
            let x = rng.gen_range(-10, 10);
            m.entry(x).and_replace_entry_with(|_, _| None);
            check(&m);
        }
    }

    #[test]
    fn test_retain() {
        let mut map: HashMap<i32, i32> = (0..100).map(|x| (x, x * 10)).collect();

        map.retain(|&k, _| k % 2 == 0);
        assert_eq!(map.len(), 50);
        assert_eq!(map[&2], 20);
        assert_eq!(map[&4], 40);
        assert_eq!(map[&6], 60);
    }

    #[test]
    fn test_drain_filter() {
        {
            let mut map: HashMap<i32, i32> = (0..8).map(|x| (x, x * 10)).collect();
            let drained = map.drain_filter(|&k, _| k % 2 == 0);
            let mut out = drained.collect::<Vec<_>>();
            out.sort_unstable();
            assert_eq!(vec![(0, 0), (2, 20), (4, 40), (6, 60)], out);
            assert_eq!(map.len(), 4);
        }
        {
            let mut map: HashMap<i32, i32> = (0..8).map(|x| (x, x * 10)).collect();
            drop(map.drain_filter(|&k, _| k % 2 == 0));
            assert_eq!(map.len(), 4);
        }
    }

    #[test]
    #[cfg_attr(miri, ignore)] // FIXME: no OOM signalling (https://github.com/rust-lang/miri/issues/613)
    fn test_try_reserve() {
        let mut empty_bytes: HashMap<u8, u8> = HashMap::new();

        const MAX_USIZE: usize = usize::MAX;

        if let Err(CapacityOverflow) = empty_bytes.try_reserve(MAX_USIZE) {
        } else {
            panic!("usize::MAX should trigger an overflow!");
        }

        if let Err(AllocError { .. }) = empty_bytes.try_reserve(MAX_USIZE / 8) {
        } else {
            // This may succeed if there is enough free memory. Attempt to
            // allocate a second hashmap to ensure the allocation will fail.
            let mut empty_bytes2: HashMap<u8, u8> = HashMap::new();
            if let Err(AllocError { .. }) = empty_bytes2.try_reserve(MAX_USIZE / 8) {
            } else {
                panic!("usize::MAX / 8 should trigger an OOM!");
            }
        }
    }

    #[test]
    fn test_raw_entry() {
        use super::RawEntryMut::{Occupied, Vacant};

        let xs = [(1i32, 10i32), (2, 20), (3, 30), (4, 40), (5, 50), (6, 60)];

        let mut map: HashMap<_, _> = xs.iter().cloned().collect();

        let compute_hash = |map: &HashMap<i32, i32>, k: i32| -> u64 {
            use core::hash::{BuildHasher, Hash, Hasher};

            let mut hasher = map.hasher().build_hasher();
            k.hash(&mut hasher);
            hasher.finish()
        };

        // Existing key (insert)
        match map.raw_entry_mut().from_key(&1) {
            Vacant(_) => unreachable!(),
            Occupied(mut view) => {
                assert_eq!(view.get(), &10);
                assert_eq!(view.insert(100), 10);
            }
        }
        let hash1 = compute_hash(&map, 1);
        assert_eq!(map.raw_entry().from_key(&1).unwrap(), (&1, &100));
        assert_eq!(
            map.raw_entry().from_hash(hash1, |k| *k == 1).unwrap(),
            (&1, &100)
        );
        assert_eq!(
            map.raw_entry().from_key_hashed_nocheck(hash1, &1).unwrap(),
            (&1, &100)
        );
        assert_eq!(map.len(), 6);

        // Existing key (update)
        match map.raw_entry_mut().from_key(&2) {
            Vacant(_) => unreachable!(),
            Occupied(mut view) => {
                let v = view.get_mut();
                let new_v = (*v) * 10;
                *v = new_v;
            }
        }
        let hash2 = compute_hash(&map, 2);
        assert_eq!(map.raw_entry().from_key(&2).unwrap(), (&2, &200));
        assert_eq!(
            map.raw_entry().from_hash(hash2, |k| *k == 2).unwrap(),
            (&2, &200)
        );
        assert_eq!(
            map.raw_entry().from_key_hashed_nocheck(hash2, &2).unwrap(),
            (&2, &200)
        );
        assert_eq!(map.len(), 6);

        // Existing key (take)
        let hash3 = compute_hash(&map, 3);
        match map.raw_entry_mut().from_key_hashed_nocheck(hash3, &3) {
            Vacant(_) => unreachable!(),
            Occupied(view) => {
                assert_eq!(view.remove_entry(), (3, 30));
            }
        }
        assert_eq!(map.raw_entry().from_key(&3), None);
        assert_eq!(map.raw_entry().from_hash(hash3, |k| *k == 3), None);
        assert_eq!(map.raw_entry().from_key_hashed_nocheck(hash3, &3), None);
        assert_eq!(map.len(), 5);

        // Nonexistent key (insert)
        match map.raw_entry_mut().from_key(&10) {
            Occupied(_) => unreachable!(),
            Vacant(view) => {
                assert_eq!(view.insert(10, 1000), (&mut 10, &mut 1000));
            }
        }
        assert_eq!(map.raw_entry().from_key(&10).unwrap(), (&10, &1000));
        assert_eq!(map.len(), 6);

        // Ensure all lookup methods produce equivalent results.
        for k in 0..12 {
            let hash = compute_hash(&map, k);
            let v = map.get(&k).cloned();
            let kv = v.as_ref().map(|v| (&k, v));

            assert_eq!(map.raw_entry().from_key(&k), kv);
            assert_eq!(map.raw_entry().from_hash(hash, |q| *q == k), kv);
            assert_eq!(map.raw_entry().from_key_hashed_nocheck(hash, &k), kv);

            match map.raw_entry_mut().from_key(&k) {
                Occupied(mut o) => assert_eq!(Some(o.get_key_value()), kv),
                Vacant(_) => assert_eq!(v, None),
            }
            match map.raw_entry_mut().from_key_hashed_nocheck(hash, &k) {
                Occupied(mut o) => assert_eq!(Some(o.get_key_value()), kv),
                Vacant(_) => assert_eq!(v, None),
            }
            match map.raw_entry_mut().from_hash(hash, |q| *q == k) {
                Occupied(mut o) => assert_eq!(Some(o.get_key_value()), kv),
                Vacant(_) => assert_eq!(v, None),
            }
        }
    }

    #[test]
    fn test_key_without_hash_impl() {
        #[derive(Debug)]
        struct IntWrapper(u64);

        let mut m: HashMap<IntWrapper, (), ()> = HashMap::default();
        {
            assert!(m.raw_entry().from_hash(0, |k| k.0 == 0).is_none());
        }
        {
            let vacant_entry = match m.raw_entry_mut().from_hash(0, |k| k.0 == 0) {
                RawEntryMut::Occupied(..) => panic!("Found entry for key 0"),
                RawEntryMut::Vacant(e) => e,
            };
            vacant_entry.insert_with_hasher(0, IntWrapper(0), (), |k| k.0);
        }
        {
            assert!(m.raw_entry().from_hash(0, |k| k.0 == 0).is_some());
            assert!(m.raw_entry().from_hash(1, |k| k.0 == 1).is_none());
            assert!(m.raw_entry().from_hash(2, |k| k.0 == 2).is_none());
        }
        {
            let vacant_entry = match m.raw_entry_mut().from_hash(1, |k| k.0 == 1) {
                RawEntryMut::Occupied(..) => panic!("Found entry for key 1"),
                RawEntryMut::Vacant(e) => e,
            };
            vacant_entry.insert_with_hasher(1, IntWrapper(1), (), |k| k.0);
        }
        {
            assert!(m.raw_entry().from_hash(0, |k| k.0 == 0).is_some());
            assert!(m.raw_entry().from_hash(1, |k| k.0 == 1).is_some());
            assert!(m.raw_entry().from_hash(2, |k| k.0 == 2).is_none());
        }
        {
            let occupied_entry = match m.raw_entry_mut().from_hash(0, |k| k.0 == 0) {
                RawEntryMut::Occupied(e) => e,
                RawEntryMut::Vacant(..) => panic!("Couldn't find entry for key 0"),
            };
            occupied_entry.remove();
        }
        assert!(m.raw_entry().from_hash(0, |k| k.0 == 0).is_none());
        assert!(m.raw_entry().from_hash(1, |k| k.0 == 1).is_some());
        assert!(m.raw_entry().from_hash(2, |k| k.0 == 2).is_none());
    }

    #[test]
    #[cfg(feature = "raw")]
    fn test_into_iter_refresh() {
        use core::hash::{BuildHasher, Hash, Hasher};

        #[cfg(miri)]
        const N: usize = 32;
        #[cfg(not(miri))]
        const N: usize = 128;

        let mut rng = rand::thread_rng();
        for n in 0..N {
            let mut m = HashMap::new();
            for i in 0..n {
                assert!(m.insert(i, 2 * i).is_none());
            }
            let hasher = m.hasher().clone();

            let mut it = unsafe { m.table.iter() };
            assert_eq!(it.len(), n);

            let mut i = 0;
            let mut left = n;
            let mut removed = Vec::new();
            loop {
                // occasionally remove some elements
                if i < n && rng.gen_bool(0.1) {
                    let mut hsh = hasher.build_hasher();
                    i.hash(&mut hsh);
                    let hash = hsh.finish();

                    unsafe {
                        let e = m.table.find(hash, |q| q.0.eq(&i));
                        if let Some(e) = e {
                            it.reflect_remove(&e);
                            let t = m.table.remove(e);
                            removed.push(t);
                            left -= 1;
                        } else {
                            assert!(removed.contains(&(i, 2 * i)), "{} not in {:?}", i, removed);
                            let e = m
                                .table
                                .insert(hash, (i, 2 * i), |x| super::make_hash(&hasher, &x.0));
                            it.reflect_insert(&e);
                            if let Some(p) = removed.iter().position(|e| e == &(i, 2 * i)) {
                                removed.swap_remove(p);
                            }
                            left += 1;
                        }
                    }
                }

                let e = it.next();
                if e.is_none() {
                    break;
                }
                assert!(i < n);
                let t = unsafe { e.unwrap().as_ref() };
                assert!(!removed.contains(t));
                let (k, v) = t;
                assert_eq!(*v, 2 * k);
                i += 1;
            }
            assert!(i <= n);

            // just for safety:
            assert_eq!(m.table.len(), left);
        }
    }
}<|MERGE_RESOLUTION|>--- conflicted
+++ resolved
@@ -4010,54 +4010,35 @@
         let value = "an initial value";
         let new_value = "a new value";
 
-<<<<<<< HEAD
         let entry = a.entry(key).insert(value).replace_entry_with(|k, v| {
-=======
-        a.entry(key).insert(value).replace_entry_with(|k, v| {
->>>>>>> 2325615d
             assert_eq!(k, &key);
             assert_eq!(v, value);
             Some(new_value)
         });
-<<<<<<< HEAD
 
         match entry {
-            Vacant(_) => panic!(),
             Occupied(e) => {
                 assert_eq!(e.key(), &key);
                 assert_eq!(e.get(), &new_value);
             }
-        }
-=======
->>>>>>> 2325615d
+            Vacant(_) => panic!(),
+        }
 
         assert_eq!(a[key], new_value);
         assert_eq!(a.len(), 1);
 
-<<<<<<< HEAD
         let entry = match a.entry(key) {
-            Vacant(_) => unreachable!(),
             Occupied(e) => e.replace_entry_with(|k, v| {
                 assert_eq!(k, &key);
                 assert_eq!(v, new_value);
                 None
             }),
+            Vacant(_) => panic!(),
         };
 
         match entry {
             Vacant(e) => assert_eq!(e.key(), &key),
             Occupied(_) => panic!(),
-=======
-        match a.entry(key) {
-            Occupied(e) => {
-                e.replace_entry_with(|k, v| {
-                    assert_eq!(k, &key);
-                    assert_eq!(v, new_value);
-                    None
-                });
-            }
-            Vacant(_) => panic!(),
->>>>>>> 2325615d
         }
 
         assert!(!a.contains_key(key));
@@ -4072,20 +4053,12 @@
         let value = "an initial value";
         let new_value = "a new value";
 
-<<<<<<< HEAD
-        let entry = match a.entry(key) {
-            e @ Vacant(_) => e.and_replace_entry_with(|_, _| panic!()),
-            Occupied(_) => unreachable!(),
-        };
+        let entry = a.entry(key).and_replace_entry_with(|_, _| panic!());
 
         match entry {
             Vacant(e) => assert_eq!(e.key(), &key),
             Occupied(_) => panic!(),
         }
-=======
-        a.entry(key)
-            .and_replace_entry_with(|_, _| panic!("Can't replace a VacantEntry"));
->>>>>>> 2325615d
 
         a.insert(key, value);
 
